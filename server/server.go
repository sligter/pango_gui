<<<<<<< HEAD
package server

import (
	"context"
	"embed"
	"encoding/hex"
	"flag"
	"fmt"
	"html/template"
	"io"
	"log"
	"math/rand"
	"mime"
	"net"
	"net/http"
	"net/url"
	"os"
	"path/filepath"
	"sort"
	"strconv"
	"strings"
	"time"

	"github.com/gorilla/websocket"
)

var (
	uploadDir      string
	sharedFiles    = make(map[string]string)
	users          map[string]string         // 用户名:密码映射，生产环境中应使用加密密码
	sessions       = make(map[string]string) // 会话ID和用户名的映射
	downloadCounts = make(map[string]int)    //统计下载次数
)

var upgrader = websocket.Upgrader{
	CheckOrigin: func(r *http.Request) bool {
		return true
	},
}

func getLocalIP() string {
	conn, err := net.Dial("udp", "8.8.8.8:80")
	if err != nil {
		return "0.0.0.0"
	}
	defer conn.Close()

	localAddr := conn.LocalAddr().(*net.UDPAddr)
	return localAddr.IP.String()
}

var srv *http.Server

func StartServer(uploadDirPath, username, password, port, domain string) error {
	//解析命令行参数
	flag.Parse()

	// 如果没有提供-upload-dir参数，使用当前工作目录
	if uploadDirPath == "" {
		var err error
		uploadDir, err = os.Getwd() // 获取当前工作目录
		if err != nil {
			log.Fatalf("Error getting current directory: %v", err)
		}
	} else {
		uploadDir = uploadDirPath // 将命令行参数赋给全局变量uploadDir
	}
	// 使用命令行参数或默认值设置用户名和密码
	users = map[string]string{username: password}

	// 在程序启动时创建自定义上传目录
	err := os.MkdirAll(uploadDir, os.ModePerm)
	if err != nil {
		log.Fatalf("Error creating upload directory: %v", err)
	}
	mux := http.NewServeMux()
	mux.HandleFunc("/", ensureLoggedIn(indexHandler))
	mux.HandleFunc("/upload", ensureLoggedIn(uploadHandler))
	mux.HandleFunc("/files", ensureLoggedIn(filesHandler))
	mux.HandleFunc("/shared/", sharedDownloadHandler)      // 新增共享文件下载处理函数
	mux.HandleFunc("/shared-folder/", sharedFolderHandler) // 文件夹分享
	mux.HandleFunc("/download", ensureLoggedIn(downloadHandler))
	mux.HandleFunc("/download-share", downloadshareHandler)
	mux.HandleFunc("/share", ensureLoggedIn(shareHandler))
	mux.HandleFunc("/login", loginFormHandler)
	mux.HandleFunc("/login-submit", loginHandler)
	mux.HandleFunc("/logout", logoutHandler)
	mux.HandleFunc("/new-folder", ensureLoggedIn(newFolderHandler))
	mux.HandleFunc("/rename", ensureLoggedIn(renameHandler))
	mux.HandleFunc("/move", ensureLoggedIn(moveHandler))
	mux.HandleFunc("/new-text-file", ensureLoggedIn(newTextFileHandler))
	mux.Handle("/statics/", static_ensureLoggedIn(http.StripPrefix("/statics/", http.FileServer(http.Dir(uploadDir)))))
	mux.Handle("/static/", http.StripPrefix("/static/", http.FileServer(http.Dir("static"))))
	mux.HandleFunc("/save", func(w http.ResponseWriter, r *http.Request) {
		// 从POST请求中获取文件路径和内容
		filePath := r.FormValue("file")
		content := r.FormValue("content")
		// 解码文件路径
		decodedFilePath, err := url.QueryUnescape(filePath)
		if err != nil {
			http.Error(w, "Unable to decode file path", http.StatusBadRequest)
			return
		}
		// 将内容写入文件
		fullPath := filepath.Join(uploadDir, decodedFilePath)
		err = os.WriteFile(fullPath, []byte(content), 0644)
		if err != nil {
			http.Error(w, "Unable to save the file", http.StatusInternalServerError)
			return
		}
	})

	mux.HandleFunc("/delete", deleteHandler)

	if port == "" {
		port = "2333"
	}
	localIP := getLocalIP()
	// 判断是否提供了绑定域名
	listenAddress := "0.0.0.0:" + port // 默认监听地址
	priAddress := localIP + ":" + port
	if domain != "" {
		listenAddress = domain // 使用提供的域名和端口
	}
	srv = &http.Server{
		Addr:         listenAddress,        // or domain:port based on earlier logic
		Handler:      mux,                  // Use the ServeMux we created
		ReadTimeout:  365 * 24 * time.Hour, // 设置为一年
		WriteTimeout: 365 * 24 * time.Hour,
	}
	go func() {
		if err := srv.ListenAndServe(); err != nil && err != http.ErrServerClosed {
			log.Printf("Error starting server: %v", err)
		}
	}()
	fmt.Printf("Server folder on %s\n", uploadDir)
	fmt.Printf("Server started on %s\n", listenAddress)
	fmt.Printf("Server started on ipnet %s\n", priAddress)
	return nil
}

func StopServer() {
	if srv != nil {
		ctx, cancel := context.WithTimeout(context.Background(), 5*time.Second)
		defer cancel()
		if err := srv.Shutdown(ctx); err != nil {
			log.Printf("Error shutting down server: %v", err)
		} else {
			log.Println("Server has been gracefully stopped")
		}
		srv = nil // Set srv to nil to indicate it's stopped
	}
}

func ensureLoggedIn(next http.HandlerFunc) http.HandlerFunc {
	return func(w http.ResponseWriter, r *http.Request) {
		if !isLoggedIn(r) {
			http.Redirect(w, r, "/login", http.StatusFound)
			return
		}
		next.ServeHTTP(w, r)
	}
}

func static_ensureLoggedIn(h http.Handler) http.Handler {
	return http.HandlerFunc(func(w http.ResponseWriter, r *http.Request) {
		if !isLoggedIn(r) {
			http.Redirect(w, r, "/login", http.StatusFound)
			return
		}
		h.ServeHTTP(w, r)
	})
}

func isLoggedIn(r *http.Request) bool {
	sessionCookie, err := r.Cookie("session_token")
	if err != nil {
		return false
	}
	username, exists := sessions[sessionCookie.Value]
	return exists && username != ""
}

func indexHandler(w http.ResponseWriter, r *http.Request) {
	// 主页面的内容，例如上传表单
	w.Header().Set("Server", "pango")
	filesHandler(w, r)
	//http.Redirect(w, r, "/files?path="+url.QueryEscape(uploadDir), http.StatusFound)
}

//go:embed static/images/backup-background.jpg
var backupBackgroundImage embed.FS

func loginFormHandler(w http.ResponseWriter, r *http.Request) {
	if isLoggedIn(r) {
		http.Redirect(w, r, "/", http.StatusFound)
		return
	}
	// 获取本地图片文件的URL
	imageURL := "/static/images/backup-background.jpg"
	tmpl := template.Must(template.New("login-form").Parse(`
	<!DOCTYPE html>
	<html lang="en">
	<head>
		<meta charset="UTF-8">
		<meta name="viewport" content="width=device-width, initial-scale=1.0">
		<title>Login - Pango</title>
		<link href="https://stackpath.bootstrapcdn.com/bootstrap/4.5.2/css/bootstrap.min.css" rel="stylesheet">
		<style>
			body {
				height: 100vh;
				background-image: url('{{ .BackgroundImageURL }}?{{ .RandomValue }}');
				background-size: cover;
				background-position: center;
				background-repeat: no-repeat;
				display: flex;
				align-items: center;
				justify-content: center;
			}
			.login-container {
				background-color: rgba(255, 255, 255, 0.8);
				padding: 30px;
				border-radius: 10px;
				box-shadow: 0 0 10px rgba(0,0,0,0.1);
			}
		</style>
	</head>
	<body>
		<div class="container">
			<div class="row justify-content-center">
				<div class="col-md-6 login-container">
					<h2 class="text-center mb-4">Pango</h2>
					<form action="/login-submit" method="post">
						<div class="form-group">
							<input type="text" class="form-control" name="username" placeholder="Username" required>
						</div>
						<div class="form-group">
							<input type="password" class="form-control" name="password" placeholder="Password" required>
						</div>
						<button type="submit" class="btn btn-primary btn-block">Login</button>
					</form>
				</div>
			</div>
		</div>
		<script src="https://code.jquery.com/jquery-3.5.1.slim.min.js"></script>
		<script src="https://cdn.jsdelivr.net/npm/@popperjs/core@2.5.3/dist/umd/popper.min.js"></script>
		<script src="https://stackpath.bootstrapcdn.com/bootstrap/4.5.2/js/bootstrap.min.js"></script>
	</body>
	</html>
    `))

	randomValue := rand.Int63()
	data := struct {
		BackgroundImageURL string
		RandomValue        int64
	}{
		BackgroundImageURL: imageURL,
		RandomValue:        randomValue,
	}

	tmpl.Execute(w, data)

}

func loginHandler(w http.ResponseWriter, r *http.Request) {
	if r.Method != http.MethodPost {
		http.Error(w, "Only POST method is allowed", http.StatusMethodNotAllowed)
		return
	}

	username := r.FormValue("username")
	password := r.FormValue("password")

	if checkCredentials(username, password) {
		sessionToken := createSessionToken()
		sessions[sessionToken] = username // 将会话ID与用户名关联
		// 设置 cookie 的有效期为一月
		expiration := time.Now().Add(30 * 24 * time.Hour)
		// 设置cookie
		http.SetCookie(w, &http.Cookie{
			Name:    "session_token",
			Value:   sessionToken,
			Expires: expiration,
		})

		http.Redirect(w, r, "/", http.StatusFound)
	} else {
		http.Error(w, "Invalid credentials", http.StatusUnauthorized)
	}
}

func logoutHandler(w http.ResponseWriter, r *http.Request) {
	sessionCookie, err := r.Cookie("session_token")
	if err != nil {
		http.Redirect(w, r, "/login", http.StatusFound)
		return
	}

	// 删除会话
	delete(sessions, sessionCookie.Value)

	// 删除cookie
	http.SetCookie(w, &http.Cookie{
		Name:    "session_token",
		Value:   "",
		Expires: time.Now().Add(-1 * time.Hour),
	})

	http.Redirect(w, r, "/login", http.StatusFound)
}

// checkCredentials 检查提供的用户名和密码是否匹配
func checkCredentials(username, password string) bool {
	pass, exists := users[username]
	return exists && pass == password
}

func createSessionToken() string {
	b := make([]byte, 16)
	rand.Read(b)
	return hex.EncodeToString(b)
}

func newFolderHandler(w http.ResponseWriter, r *http.Request) {
	currentPath := r.URL.Query().Get("path") // 获取当前路径

	if r.Method == http.MethodPost {
		folderName := r.FormValue("folder_name")
		if folderName == "" {
			http.Error(w, "Folder name cannot be empty", http.StatusBadRequest)
			return
		}

		// 创建新的文件夹
		fullPath := filepath.Join(uploadDir, currentPath, folderName)
		err := os.Mkdir(fullPath, os.ModePerm)
		if err != nil {
			http.Error(w, "Failed to create folder: "+err.Error(), http.StatusInternalServerError)
			return
		}

		// 重定向回当前路径
		http.Redirect(w, r, "/files?path="+url.QueryEscape(filepath.Join(currentPath, folderName)), http.StatusFound)
	} else {
		// 显示创建新文件夹的表单
		tmpl := template.Must(template.New("new-folder-form").Parse(`
            <h1>Create New Folder</h1>
            <form action="/new-folder?path={{.}}" method="post">
                <input type="text" name="folder_name" placeholder="Folder Name">
                <input type="submit" value="Create">
            </form>
        `))
		tmpl.Execute(w, currentPath) // 传递当前路径作为参数
	}
}

func uploadHandler(w http.ResponseWriter, r *http.Request) {
	if r.Method != http.MethodPost {
		http.Error(w, "Only POST method is allowed", http.StatusMethodNotAllowed)
		return
	}

	currentPath := r.URL.Query().Get("path")
	fullPath := filepath.Join(uploadDir, currentPath)

	err := os.MkdirAll(fullPath, os.ModePerm)
	if err != nil {
		http.Error(w, "Unable to create directory: "+err.Error(), http.StatusInternalServerError)
		return
	}

	// 处理文件上传
	if err := r.ParseMultipartForm(32 << 20); err != nil { // 限制最大上传文件大小为10MB
		http.Error(w, "File too large.", http.StatusBadRequest)
		return
	}

	// 处理多文件上传
	files := r.MultipartForm.File["files"]
	for _, fileHeader := range files {
		file, err := fileHeader.Open()
		if err != nil {
			http.Error(w, "Unable to open the file: "+err.Error(), http.StatusInternalServerError)
			return
		}
		defer file.Close()

		filePath := filepath.Join(fullPath, filepath.Base(fileHeader.Filename))
		dst, err := os.Create(filePath)
		if err != nil {
			http.Error(w, "Unable to create the file: "+err.Error(), http.StatusInternalServerError)
			return
		}
		defer dst.Close()

		if _, err := io.Copy(dst, file); err != nil {
			http.Error(w, "Unable to save the file: "+err.Error(), http.StatusInternalServerError)
			return
		}
	}

	// 处理文件夹上传
	folders := r.MultipartForm.File["folder"]
	for _, folderHeader := range folders {
		// Open the file header to get the file part.
		file, err := folderHeader.Open()
		if err != nil {
			http.Error(w, "Unable to open the file: "+err.Error(), http.StatusInternalServerError)
			return
		}
		defer file.Close()

		// The folderHeader.Filename will contain the relative path of the file
		// including any subdirectories within the uploaded folder. We need to
		// create these subdirectories within the server's file system.
		relativePath := filepath.ToSlash(folderHeader.Filename) // Ensure we have forward slashes
		filePath := filepath.Join(fullPath, relativePath)

		// Create any necessary directories for the file path
		if err := os.MkdirAll(filepath.Dir(filePath), os.ModePerm); err != nil {
			http.Error(w, "Unable to create directory for file: "+err.Error(), http.StatusInternalServerError)
			return
		}

		// Create the destination file on the server
		dst, err := os.Create(filePath)
		if err != nil {
			http.Error(w, "Unable to create the file: "+err.Error(), http.StatusInternalServerError)
			return
		}
		defer dst.Close()

		// Copy the uploaded file to the destination file
		if _, err := io.Copy(dst, file); err != nil {
			http.Error(w, "Unable to save the file: "+err.Error(), http.StatusInternalServerError)
			return
		}
	}
	http.Redirect(w, r, "/files?path="+url.QueryEscape(currentPath), http.StatusFound)
	//fmt.Fprintf(w, "File uploaded successfully: %s", fullPath)
}

func downloadHandler(w http.ResponseWriter, r *http.Request) {
	fileName := r.URL.Query().Get("file")
	if fileName == "" {
		http.Error(w, "No file name specified", http.StatusBadRequest)
		return
	}
	fullPath := filepath.Join(uploadDir, fileName)

	// Open the file for reading
	file, err := os.Open(fullPath)
	if err != nil {
		http.Error(w, "File not found", http.StatusNotFound)
		return
	}
	defer file.Close()

	// Get the file size
	info, err := file.Stat()
	if err != nil {
		http.Error(w, "File not found", http.StatusNotFound)
		return
	}

	// Set the Content-Type header to the appropriate value
	contentType := mime.TypeByExtension(filepath.Ext(fileName))
	if contentType == "" {
		contentType = "application/octet-stream"
	}
	w.Header().Set("Content-Type", contentType)

	// Set the Content-Disposition header to specify the file name
	w.Header().Set("Content-Disposition", "attachment; filename="+filepath.Base(fileName))

	// Increase the download count for the file
	downloadCounts[fileName]++

	// Send the file
	http.ServeContent(w, r, fileName, info.ModTime(), file)
}

func downloadshareHandler(w http.ResponseWriter, r *http.Request) {
	fileName := r.URL.Query().Get("file")
	if fileName == "" {
		http.Error(w, "No file name specified", http.StatusBadRequest)
		return
	}
	fullPath := filepath.Join(uploadDir, fileName)

	// Open the file for reading
	file, err := os.Open(fullPath)
	if err != nil {
		http.Error(w, "File not found", http.StatusNotFound)
		return
	}
	defer file.Close()

	// Get the file size
	info, err := file.Stat()
	if err != nil {
		http.Error(w, "File not found", http.StatusNotFound)
		return
	}

	// Set the Content-Type header to the appropriate value
	contentType := mime.TypeByExtension(filepath.Ext(fileName))
	if contentType == "" {
		contentType = "application/octet-stream"
	}
	w.Header().Set("Content-Type", contentType)

	// Set the Content-Disposition header to specify the file name
	w.Header().Set("Content-Disposition", "attachment; filename="+filepath.Base(fileName))

	// Increase the download count for the file
	downloadCounts[fileName]++

	// Send the file
	http.ServeContent(w, r, fileName, info.ModTime(), file)
}

func sharedDownloadHandler(w http.ResponseWriter, r *http.Request) {
	shareID := r.URL.Path[len("/shared/"):]
	if shareID == "" {
		http.Error(w, "Invalid share ID", http.StatusBadRequest)
		return
	}

	fileName, ok := sharedFiles[shareID]
	if !ok {
		http.Error(w, "Invalid share ID", http.StatusBadRequest)
		return
	}

	filePath := filepath.Join(uploadDir, fileName)
	info, err := os.Stat(filePath)
	if err != nil {
		http.Error(w, "File or directory not found", http.StatusNotFound)
		return
	}

	if info.IsDir() {
		// 如果是文件夹，重定向到共享文件夹处理函数
		http.Redirect(w, r, "/shared-folder/"+shareID, http.StatusFound)
	} else {
		// 如果是文件，提供文件下载
		serveFile(w, fileName)
	}
}

func serveFile(w http.ResponseWriter, fileName string) {
	filePath := filepath.Join(uploadDir, fileName)
	file, err := os.Open(filePath)
	if err != nil {
		http.Error(w, "File not found: "+err.Error(), http.StatusNotFound)
		return
	}
	defer file.Close()

	w.Header().Set("Content-Disposition", "attachment; filename="+fileName)
	w.Header().Set("Content-Type", "application/octet-stream")

	io.Copy(w, file)
}

func shareHandler(w http.ResponseWriter, r *http.Request) {
	fileName := r.URL.Query().Get("file")
	if fileName == "" {
		http.Error(w, "No file name specified", http.StatusBadRequest)
		return
	}

	filePath := filepath.Join(uploadDir, fileName)
	info, err := os.Stat(filePath)
	if err != nil {
		http.Error(w, "File or directory not found", http.StatusNotFound)
		return
	}

	shareID := generateShareID()
	sharedFiles[shareID] = fileName

	var shareURL string
	if info.IsDir() {
		// 如果是文件夹，生成指向共享文件夹处理函数的链接
		shareURL = fmt.Sprintf("http://%s/shared-folder/%s", r.Host, shareID)
	} else {
		// 如果是文件，生成指向共享文件下载处理函数的链接
		shareURL = fmt.Sprintf("http://%s/shared/%s", r.Host, shareID)
	}

	fmt.Fprintf(w, "Shared successfully. Access at \n%s ", shareURL)
}

func isMediaFile(fileName string) bool {
	// 这里我们仅检查几种常见的媒体文件扩展名
	mediaExtensions := []string{".mp4", ".mp3", ".avi", ".wav", ".mov", ".ts", ".m4a", ".amr", ".flac", ".aac", ".mkv"}
	for _, ext := range mediaExtensions {
		if strings.HasSuffix(strings.ToLower(fileName), ext) {
			return true
		}
	}
	return false
}

func isJPEGFile(fileName string) bool {
	// 这里我们仅检查几种常见的图片文件扩展名
	jpgExtensions := []string{".jpg", ".png", ".jpeg", ".tif", ".gif", ".ico", ".bmp"}
	for _, ext := range jpgExtensions {
		if strings.HasSuffix(strings.ToLower(fileName), ext) {
			return true
		}
	}
	return false
}

func isTextFile(fileName string) bool {
	// 这里我们仅检查几种常见的文本文件扩展名
	textExtensions := []string{".txt", ".md", ".csv", ".json", ".xml", ".html", ".js", ".css", ".py", ".java", ".c", ".cpp", ".sh", ".json", ".go", ".r", ".rs"}
	for _, ext := range textExtensions {
		if strings.HasSuffix(strings.ToLower(fileName), ext) {
			return true
		}
	}
	return false
}

func generateMediaPlayer(filePath string, id string) string {
	// 确定是音频还是视频文件
	if strings.HasSuffix(strings.ToLower(filePath), ".mp3") || strings.HasSuffix(strings.ToLower(filePath), ".wav") {
		return fmt.Sprintf(`<button onclick="createAudioPlayer('%s', '%s')">Play</button><div id="%s"></div>`, url.QueryEscape(filePath), id, id)
	} else {
		return fmt.Sprintf(`<button onclick="createVideoPlayer('%s', '%s')">Play</button><div id="%s"></div>`, url.QueryEscape(filePath), id, id)
	}
}

func generateImagePreview(filePath string, id string) string {
	return fmt.Sprintf(`<button onclick="createImagePreview('%s', '%s')">Preview</button><div id="%s"></div>`, url.QueryEscape(filePath), id, id)
}

func generateTextPreview(filePath string, id string) string {
	return fmt.Sprintf(`<button onclick="createTextPreview('%s', '%s')">Preview/Edit</button><div id="%s"></div>`, url.QueryEscape(filePath), id, id)
}

// sharedFilesHandler用于显示通过分享链接访问的文件夹和文件列表
func sharedFilesHandler(w http.ResponseWriter, r *http.Request, sharedPath string) {
	fullPath := filepath.Join(uploadDir, sharedPath)

	files, err := os.ReadDir(fullPath)
	if err != nil {
		http.Error(w, "Unable to read the directory", http.StatusInternalServerError)
		return
	}

	// Sort files: directories first, then by name
	sort.Slice(files, func(i, j int) bool {
		if files[i].IsDir() && !files[j].IsDir() {
			return true
		}
		if !files[i].IsDir() && files[j].IsDir() {
			return false
		}
		return files[i].Name() < files[j].Name()
	})

	fmt.Fprintf(w, "<h1>Shared Files in %s</h1>", sharedPath)
	for i, file := range files {
		fileName := file.Name()
		filePath := filepath.Join(sharedPath, fileName)
		relativeFilePath := filePath // 这是相对于uploads的路径

		info, err := file.Info()
		if err != nil {
			http.Error(w, "Unable to get file info", http.StatusInternalServerError)
			return
		}
		modTime := info.ModTime().Format("2006-01-02 15:04:05")
		var fileSize string
		if file.IsDir() {
			fileSize = "N/A"
			// 文件夹，提供链接到该文件夹
			// 找到共享ID
			shareID := findShareID(filePath)
			fmt.Fprintf(w, "<p>[Folder] %s (Last modified: %s) - <a href='/shared-folder/%s'>Open</a></p>", fileName, modTime, shareID)
			// fmt.Fprintf(w, "<p>[Folder] %s (Last modified: %s) - <a href='/shared-folder/%s'>Open</a></p>", fileName, modTime, url.QueryEscape(relativeFilePath))
		} else {
			fileSize = fmt.Sprintf("%.2f KB", float64(info.Size())/1024)
			if isMediaFile(fileName) {
				mediaPlayerButton := generateMediaPlayer(relativeFilePath, "player"+strconv.Itoa(i))
				fmt.Fprintf(w, "<p>%s (size: %s) - (Last modified: %s) - <a href='/download-share?file=%s'>Download</a>%s</p>", fileName, fileSize, modTime, url.QueryEscape(relativeFilePath), mediaPlayerButton)
			} else if isJPEGFile(fileName) {
				imagePreviewButton := generateImagePreview(relativeFilePath, "preview"+strconv.Itoa(i))
				fmt.Fprintf(w, "<p>%s (size: %s) - (Last modified: %s) - <a href='/download-share?file=%s'>Download</a>%s</p>", fileName, fileSize, modTime, url.QueryEscape(relativeFilePath), imagePreviewButton)
			} else if isTextFile(fileName) {
				textPreviewButton := generateTextPreview(relativeFilePath, "text"+strconv.Itoa(i))
				fmt.Fprintf(w, "<p>%s (size: %s) - (Last modified: %s) - <a href='/download-share?file=%s'>Download</a>%s</p>", fileName, fileSize, modTime, url.QueryEscape(relativeFilePath), textPreviewButton)
			} else {
				fmt.Fprintf(w, "<p>%s (size: %s) - (Last modified: %s) - <a href='/download-share?file=%s'>Download</a>", fileName, fileSize, modTime, url.QueryEscape(relativeFilePath))
			}
			// 文件，提供下载链接
			// fmt.Fprintf(w, "<p>%s (Last modified: %s) - <a href='/shared/%s'>Download</a></p>", fileName, modTime, url.QueryEscape(relativeFilePath))
		}
	}
	fmt.Fprintf(w, `
<script>
function createAudioPlayer(filePath, id) {
	var playerElement = document.getElementById(id);
	if (playerElement.innerHTML !== '') {
		// 如果已经创建了播放器，那么停止播放并隐藏
		playerElement.innerHTML = '';
	} else {
		// 否则，创建新的播放器，但不自动加载媒体
		playerElement.innerHTML = '<audio controls preload="auto" style="max-width: 80vw; max-height: 500px;"><source src="/download-share?file=' + filePath + '" type="audio/mpeg">Your browser does not support the audio element.</audio>';
	}
}
	
function createVideoPlayer(filePath, id) {
	var playerElement = document.getElementById(id);
	if (playerElement.innerHTML !== '') {
		// 如果已经创建了播放器，那么停止播放并隐藏
		playerElement.innerHTML = '';
	} else {
		// 否则，创建新的播放器，但不自动加载媒体
		playerElement.innerHTML = '<video controls preload="auto" style="max-width: 80vw; max-height: 500px;"><source src="/download-share?file=' + filePath + '" type="video/mp4">Your browser does not support the video element.</video>';
	}
}
	

function createImagePreview(filePath, id) {
    var previewElement = document.getElementById(id);
    if (previewElement.innerHTML !== '') {
        // 如果已经创建了预览，那么清除预览
        previewElement.innerHTML = '';
    } else {
        // 否则，创建新的预览
        // 添加了style属性，设定了最大宽度和最大高度，图片会自动缩放以适应这个尺寸，同时保持其原始的长宽比
        previewElement.innerHTML = '<img src="/download-share?file=' + filePath + '" alt="Image preview" style="max-width: 500px; max-height: 500px;">';
    }
}

function createTextPreview(filePath, id) {
    var previewElement = document.getElementById(id);
    if (previewElement.innerHTML !== '') {
        // 如果已经创建了预览，那么清除预览
        previewElement.innerHTML = '';
    } else {
        // 否则，发送请求获取文件内容
        fetch('/download-share?file=' + filePath)
            .then(response => response.text())
            .then(data => {
                // 创建一个textarea元素，用户可以在这个元素中预览内容
                previewElement.innerHTML = '<textarea id="textarea' + id + '" style="width: 80vw; height: 500px;">' + data + '</textarea>';
            });
    }
}

</script>	
`)
	// 添加返回上一级文件夹的链接

	if sharedPath != "" {
		// 获取sharedPath的绝对路径
		absoluteSharedPath, err := filepath.Abs(sharedPath)
		if err != nil {
			// 处理错误，例如显示错误信息或记录日志
			return
		}

		// 确保sharedPath是在uploadDir目录下
		if !strings.HasPrefix(absoluteSharedPath, uploadDir) {
			// 如果不是，则可能需要处理这种情况，例如显示错误信息或者重定向到安全的地方
			return
		}

		// 获取sharedPath的父目录
		parentPath := filepath.Dir(sharedPath)
		if parentPath == "." || parentPath == "/" {
			parentPath = ""
		} else {
			// 确保父路径是相对于uploadDir的相对路径
			parentPath = filepath.ToSlash(parentPath)
		}

		// 使用父目录的共享ID
		parentShareID, found := findShareIDByPath(parentPath)
		if found {
			// 确保父共享ID对应的路径是sharedPath的直接父路径
			parentSharedPath, _ := findPathByShareID(parentShareID)
			if filepath.Dir(absoluteSharedPath) == filepath.Clean(parentSharedPath) {
				fmt.Fprintf(w, "<a href='/shared-folder/%s'>Back</a><br>", parentShareID)
			} else {
				// 如果父共享ID对应的不是直接父路径，则不显示返回链接
				// 可以选择不做任何操作，或者提供其他导航选项
			}
		} else {
			// 如果找不到父目录的共享ID，可能需要处理这种情况
			// 比如显示错误信息或者提供返回到根目录的链接
		}
	}

}

// findShareID 通过文件路径查找共享ID
func findShareID(filePath string) string {
	for id, path := range sharedFiles {
		if path == filePath {
			return id
		}
	}
	// 如果没有找到，生成新的共享ID
	shareID := generateShareID()
	sharedFiles[shareID] = filePath
	return shareID
}

// sharedFolderHandler被修改为调用sharedFilesHandler函数
func sharedFolderHandler(w http.ResponseWriter, r *http.Request) {
	shareID := strings.TrimPrefix(r.URL.Path, "/shared-folder/")
	if shareID == "" {
		http.Error(w, "Invalid share ID", http.StatusBadRequest)
		return
	}

	fileName, ok := sharedFiles[shareID]
	if !ok {
		http.Error(w, "Invalid share ID", http.StatusBadRequest)
		return
	}

	// 调用sharedFilesHandler函数来显示文件列表，传递共享文件夹的路径
	sharedFilesHandler(w, r, fileName)
}

func filesHandler(w http.ResponseWriter, r *http.Request) {
	currentPath := r.URL.Query().Get("path")
	if strings.Contains(currentPath, "..") {
		http.Error(w, "Access denied", http.StatusForbidden)
		return
	}
	fullPath := filepath.Join(uploadDir, currentPath)

	files, err := os.ReadDir(fullPath)
	if err != nil {
		http.Error(w, "Unable to read the directory", http.StatusInternalServerError)
		return
	}

	sort.Slice(files, func(i, j int) bool {
		if files[i].IsDir() && !files[j].IsDir() {
			return true
		}
		if !files[i].IsDir() && files[j].IsDir() {
			return false
		}
		return files[i].Name() < files[j].Name()
	})

	fmt.Fprintf(w, `
<!DOCTYPE html>
<html lang="en">
<head>
    <meta charset="UTF-8">
    <meta name="viewport" content="width=device-width, initial-scale=1.0">
    <title>File Manager</title>
    <link rel="stylesheet" href="https://stackpath.bootstrapcdn.com/bootstrap/4.5.2/css/bootstrap.min.css">
    <link rel="stylesheet" href="https://cdnjs.cloudflare.com/ajax/libs/codemirror/5.62.0/codemirror.min.css">
    <style>
        .file-item {
            padding: 10px;
            border-bottom: 1px solid #eee;
        }
        .file-item:hover {
            background-color: #f8f9fa;
        }
        .btn-group-sm > .btn {
            padding: .25rem .5rem;
            font-size: .875rem;
            line-height: 1.5;
            border-radius: .2rem;
        }
        .preview-container {
            margin-top: 10px;
            margin-bottom: 20px;
        }
        .CodeMirror {
            height: 300px;
            border: 1px solid #ddd;
        }
    </style>
</head>
<body>
    <div class="container mt-4">
        <h1 class="mb-4">Files in %s</h1>
        <div class="row mb-4">
            <div class="col-md-6">
                <h2>Upload Files</h2>
                <form action="/upload?path=%s" method="post" enctype="multipart/form-data">
                    <div class="custom-file mb-2">
                        <input type="file" class="custom-file-input" name="files" multiple>
                        <label class="custom-file-label" for="customFile">Choose files</label>
                    </div>
                    <button type="submit" class="btn btn-primary">Upload Files</button>
                </form>
            </div>
            <div class="col-md-6">
                <h2>Upload Folder</h2>
                <form action="/upload?path=%s" method="post" enctype="multipart/form-data">
                    <div class="custom-file mb-2">
                        <input type="file" class="custom-file-input" name="folder" webkitdirectory directory multiple>
                        <label class="custom-file-label" for="customFile">Choose folder</label>
                    </div>
                    <button type="submit" class="btn btn-primary">Upload Folder</button>
                </form>
            </div>
        </div>
        <div class="row mb-4">
            <div class="col-md-6">
                <h2>Create New Folder</h2>
                <form action="/new-folder?path=%s" method="post" class="form-inline">
                    <input type="text" name="folder_name" class="form-control mr-2" placeholder="Folder Name">
                    <button type="submit" class="btn btn-success">Create Folder</button>
                </form>
            </div>
            <div class="col-md-6">
                <h2>Create New Text File</h2>
                <form action="/new-text-file?path=%s" method="post" class="form-inline">
                    <input type="text" name="file_name" class="form-control mr-2" placeholder="File Name">
                    <button type="submit" class="btn btn-success">Create Text File</button>
                </form>
            </div>
        </div>
        <div class="file-list">
    `, currentPath, url.QueryEscape(currentPath), url.QueryEscape(currentPath), url.QueryEscape(currentPath), url.QueryEscape(currentPath))

	for i, file := range files {
		fileName := file.Name()
		filePath := filepath.Join(currentPath, fileName)
		relativeFilePath := filePath
		deletePath := url.QueryEscape(relativeFilePath)

		info, err := file.Info()
		if err != nil {
			http.Error(w, "Unable to get file info", http.StatusInternalServerError)
			return
		}
		modTime := info.ModTime().Format("2006-01-02 15:04:05")
		var fileSize string
		if file.IsDir() {
			fileSize = "N/A"
			shareID, shared := findShareIDByPath(relativeFilePath)
			shareLink := ""
			if shared {
				shareLink = fmt.Sprintf(`<a href='http://%s/shared/%s' class="btn btn-outline-info btn-sm">Shared Link</a>`, r.Host, shareID)
			}
			fmt.Fprintf(w, `
                <div class="file-item">
                    <div class="row align-items-center">
                        <div class="col-md-6">
                            <strong>[Folder] %s</strong> (Last modified: %s)
                        </div>
                        <div class="col-md-6">
                            <div class="btn-group btn-group-sm float-right" role="group">
                                <a href='/files?path=%s' class="btn btn-primary">Open</a>
                                <a href='/share?file=%s' class="btn btn-info">Share Folder</a>
                                <a href='#' onclick="confirmDelete('%s')" class="btn btn-danger">Delete</a>
                                <a href='#' onclick="promptRename('%s')" class="btn btn-warning">Rename</a>
                                <a href='#' onclick="promptMove('%s')" class="btn btn-secondary">Move</a>
                                %s
                            </div>
                        </div>
                    </div>
                </div>
            `, fileName, modTime, url.QueryEscape(relativeFilePath), url.QueryEscape(relativeFilePath), deletePath, url.QueryEscape(relativeFilePath), url.QueryEscape(relativeFilePath), shareLink)
		} else {
			fileSize = fmt.Sprintf("%.2f KB", float64(info.Size())/1024)
			downloadCount := downloadCounts[relativeFilePath]
			shareID, shared := findShareIDByPath(filePath)
			shareLink := ""
			if shared {
				shareLink = fmt.Sprintf(`<a href='http://%s/shared/%s' class="btn btn-outline-info btn-sm">Shared Link</a>`, r.Host, shareID)
			}
			directLink := generateDirectLink(filePath, r.Host)

			fmt.Fprintf(w, `
                <div class="file-item">
                    <div class="row align-items-center">
                        <div class="col-md-6">
                            <strong>%s</strong> (size: %s, last modified: %s)
                        </div>
                        <div class="col-md-6">
                            <div class="btn-group btn-group-sm float-right" role="group">
                                <a href='/download?file=%s' class="btn btn-primary">Download</a>
                                <a href='/share?file=%s' class="btn btn-info">Share</a>
                                <a href='#' onclick="confirmDelete('%s')" class="btn btn-danger">Delete</a>
                                <a href='#' onclick="promptRename('%s')" class="btn btn-warning">Rename</a>
                                <a href='#' onclick="promptMove('%s')" class="btn btn-secondary">Move</a>
                                <a href='%s' class="btn btn-secondary">Direct Link</a>
                                %s
            `, fileName, fileSize, modTime, url.QueryEscape(relativeFilePath), url.QueryEscape(relativeFilePath), deletePath, url.QueryEscape(relativeFilePath), url.QueryEscape(relativeFilePath), directLink, shareLink)

			if isMediaFile(fileName) || isJPEGFile(fileName) || isTextFile(fileName) {
				fmt.Fprintf(w, `
                                <button onclick="%s('%s', '%s')" class="btn btn-outline-secondary">Preview</button>
                `, getPreviewFunction(fileName), url.QueryEscape(relativeFilePath), "preview"+strconv.Itoa(i))
			}

			fmt.Fprintf(w, `
                            </div>
                        </div>
                    </div>
                    <small class="text-muted">Download count: %d</small>
                    <div class="preview-container" id="%s"></div>
                </div>
            `, downloadCount, "preview"+strconv.Itoa(i))
		}
	}

	fmt.Fprintf(w, `
        </div>
    </div>
	<footer class="mt-5 mb-3 text-center">
        <p class="text-muted">Created by sligter | <a href="https://github.com/sligter/pango" target="_blank">GitHub</a></p>
    </footer>
    <script src="https://code.jquery.com/jquery-3.5.1.slim.min.js"></script>
    <script src="https://cdn.jsdelivr.net/npm/@popperjs/core@2.5.3/dist/umd/popper.min.js"></script>
    <script src="https://stackpath.bootstrapcdn.com/bootstrap/4.5.2/js/bootstrap.min.js"></script>
    <script src="https://cdnjs.cloudflare.com/ajax/libs/codemirror/5.62.0/codemirror.min.js"></script>
    <script src="https://cdnjs.cloudflare.com/ajax/libs/codemirror/5.62.0/mode/javascript/javascript.min.js"></script>
    <script src="https://cdnjs.cloudflare.com/ajax/libs/codemirror/5.62.0/mode/xml/xml.min.js"></script>
    <script src="https://cdnjs.cloudflare.com/ajax/libs/codemirror/5.62.0/mode/htmlmixed/htmlmixed.min.js"></script>
    <script src="https://cdnjs.cloudflare.com/ajax/libs/codemirror/5.62.0/mode/css/css.min.js"></script>
    <script src="https://cdnjs.cloudflare.com/ajax/libs/codemirror/5.62.0/mode/markdown/markdown.min.js"></script>
    <script>
    function confirmDelete(itemPath) {
        if (confirm("Are you sure you want to delete this item?")) {
            var form = document.createElement('form');
            form.method = 'POST';
            form.action = '/delete';
            var hiddenField = document.createElement('input');
            hiddenField.type = 'hidden';
            hiddenField.name = 'item';
            hiddenField.value = itemPath;
            form.appendChild(hiddenField);
            document.body.appendChild(form);
            form.submit();
        }
    }

    function promptRename(currentPath) {
        var newName = prompt("Enter new name:");
        if (newName) {
            var form = document.createElement('form');
            form.method = 'POST';
            form.action = '/rename';
            var currentPathInput = document.createElement('input');
            currentPathInput.type = 'hidden';
            currentPathInput.name = 'current_path';
            currentPathInput.value = currentPath;
            form.appendChild(currentPathInput);
            var newNameInput = document.createElement('input');
            newNameInput.type = 'hidden';
            newNameInput.name = 'new_name';
            newNameInput.value = newName;
            form.appendChild(newNameInput);
            document.body.appendChild(form);
            form.submit();
        }
    }

    function promptMove(currentPath) {
        var newPath = prompt("Enter new path:");
        if (newPath) {
            var form = document.createElement('form');
            form.method = 'POST';
            form.action = '/move';
            var sourceInput = document.createElement('input');
            sourceInput.type = 'hidden';
            sourceInput.name = 'source';
            sourceInput.value = currentPath;
            form.appendChild(sourceInput);
            var targetInput = document.createElement('input');
            targetInput.type = 'hidden';
            targetInput.name = 'target';
            targetInput.value = newPath;
            form.appendChild(targetInput);
            document.body.appendChild(form);
            form.submit();
        }
    }

    function createMediaPlayer(filePath, id) {
        var playerElement = document.getElementById(id);
        if (playerElement.innerHTML !== '') {
            playerElement.innerHTML = '';
        } else {
            var fileExtension = filePath.split('.').pop().toLowerCase();
            if (fileExtension === 'mp3' || fileExtension === 'wav') {
                playerElement.innerHTML = '<audio controls preload="auto" style="width: 100%;"><source src="/download?file=' + filePath + '" type="audio/' + fileExtension + '">Your browser does not support the audio element.</audio>';
            } else {
                playerElement.innerHTML = '<video controls preload="auto" style="width: 100%;"><source src="/download?file=' + filePath + '" type="video/' + fileExtension + '">Your browser does not support the video element.</video>';
            }
        }
    }

    function createImagePreview(filePath, id) {
        var previewElement = document.getElementById(id);
        if (previewElement.innerHTML !== '') {
            previewElement.innerHTML = '';
        } else {
            previewElement.innerHTML = '<img src="/download?file=' + filePath + '" alt="Image preview" style="max-width: 100%;">';
        }
    }

    function createTextPreview(filePath, id) {
        var previewElement = document.getElementById(id);
        if (previewElement.innerHTML !== '') {
            previewElement.innerHTML = '';
        } else {
            fetch('/download?file=' + filePath + '&timestamp=' + Date.now())
                .then(response => response.text())
                .then(data => {
                    previewElement.innerHTML = '<textarea id="textarea' + id + '">' + data + '</textarea>' +
                        '<button onclick="saveText(\'' + filePath + '\', \'' + id + '\')" class="btn btn-primary mt-2">Save</button>';
                    
                    var editor = CodeMirror.fromTextArea(document.getElementById('textarea' + id), {
                        lineNumbers: true,
                        mode: getCodeMirrorMode(filePath),
                        theme: 'default',
                        autoCloseBrackets: true,
                        matchBrackets: true,
                        indentUnit: 4,
                        indentWithTabs: true
                    });
                    
                    window['editor' + id] = editor;
                });
        }
    }
    function getCodeMirrorMode(filePath) {
        var extension = filePath.split('.').pop().toLowerCase();
        switch (extension) {
            case 'js':
                return 'javascript';
            case 'html':
                return 'htmlmixed';
            case 'css':
                return 'css';
            case 'md':
                return 'markdown';
            default:
                return 'text/plain';
        }
    }

    function saveText(filePath, id) {
        var editor = window['editor' + id];
        var content = editor.getValue();
        var formData = new FormData();
        formData.append('file', filePath);
        formData.append('content', content);
        fetch('/save', {
            method: 'POST',
            body: formData
        }).then(response => {
            if (response.ok) {
                alert('Save successful!');
            } else {
                alert('Save failed!');
            }
        });
    }
    </script>
    `)

	if currentPath != "" {
		parentPath := filepath.Dir(currentPath)
		if parentPath == "." || parentPath == "/" {
			parentPath = ""
		}
		fmt.Fprintf(w, `<div class="mt-4"><a href='/files?path=%s' class="btn btn-secondary">Back</a></div>`, url.QueryEscape(parentPath))
	}

	fmt.Fprintf(w, `
</body>
</html>
    `)
}

func getPreviewFunction(fileName string) string {
	if isMediaFile(fileName) {
		return "createMediaPlayer"
	} else if isJPEGFile(fileName) {
		return "createImagePreview"
	} else if isTextFile(fileName) {
		return "createTextPreview"
	}
	return ""
}

func deleteHandler(w http.ResponseWriter, r *http.Request) {
	if r.Method != http.MethodPost {
		http.Error(w, "Only POST method is allowed", http.StatusMethodNotAllowed)
		return
	}

	// 从表单中获取要删除的文件或文件夹的路径
	r.ParseForm()                       // 解析表单数据
	itemToDelete := r.FormValue("item") // 使用FormValue而不是URL.Query().Get
	if itemToDelete == "" {
		http.Error(w, "Item to delete is not specified", http.StatusBadRequest)
		return
	}

	// 对URL编码后的路径进行解码
	decodedPath, err := url.QueryUnescape(itemToDelete)
	if err != nil {
		http.Error(w, "Failed to decode item path", http.StatusBadRequest)
		return
	}

	// 完整的文件或文件夹路径
	fullPath := filepath.Join(uploadDir, decodedPath)

	// fmt.Println("Attempting to delete:", decodedPath)
	// fmt.Println("Full path:", fullPath)

	// 检查文件或文件夹是否存在
	if _, err := os.Stat(fullPath); os.IsNotExist(err) {
		http.Error(w, "Item does not exist", http.StatusNotFound)
		return
	}

	// 删除文件或文件夹
	err = os.RemoveAll(fullPath)
	if err != nil {
		http.Error(w, "Failed to delete item", http.StatusInternalServerError)
		return
	}

	// 删除成功后重定向回文件列表
	http.Redirect(w, r, "/files?path="+url.QueryEscape(filepath.Dir(decodedPath)), http.StatusFound)
}

/*
	func findShareIDByFileName(fileName string) (string, bool) {
		for id, name := range sharedFiles {
			if name == fileName {
				return id, true
			}
		}
		return "", false
	}
*/
func findShareIDByPath(filePath string) (string, bool) {
	for id, path := range sharedFiles {
		if path == filePath {
			return id, true
		}
	}
	return "", false
}

func findPathByShareID(shareID string) (string, bool) {
	for id, path := range sharedFiles {
		if id == shareID {
			return path, true
		}
	}
	return "", false
}

func generateShareID() string {
	letters := []rune("abcdefghijklmnopqrstuvwxyzABCDEFGHIJKLMNOPQRSTUVWXYZ0123456789")
	b := make([]rune, 10)
	for i := range b {
		b[i] = letters[rand.Intn(len(letters))]
	}
	return string(b)
}

// 重命名函数
func renameHandler(w http.ResponseWriter, r *http.Request) {
	if r.Method != http.MethodPost {
		http.Error(w, "Only POST method is allowed", http.StatusMethodNotAllowed)
		return
	}

	// 解析表单以获取当前项的路径和新名称
	r.ParseForm()
	currentPath := r.FormValue("current_path")
	newName := r.FormValue("new_name")

	// 检查参数是否有效
	if currentPath == "" || newName == "" {
		http.Error(w, "Missing parameters", http.StatusBadRequest)
		return
	}

	decodedPath, err1 := url.QueryUnescape(currentPath)
	if err1 != nil {
		fmt.Println("Error decoding path:", err1)
		return
	}

	fullPath := filepath.Join(uploadDir, decodedPath)
	newPath := filepath.Join(uploadDir, filepath.Dir(decodedPath), newName)
	err := os.Rename(fullPath, newPath)
	// 计算完整的当前路径和目标路径
	// fullPath := filepath.Join(uploadDir, currentPath)
	// newPath := filepath.Join(uploadDir, filepath.Dir(currentPath), newName)

	// 重命名文件或文件夹

	// fmt.Println("Full path:", fullPath)
	// fmt.Println("Full path:", newPath)
	if err != nil {
		http.Error(w, "Failed to rename item", http.StatusInternalServerError)
		return
	}

	// 重命名成功后重定向回文件列表
	http.Redirect(w, r, "/files?path="+filepath.Dir(decodedPath), http.StatusFound)
}

// 文件移动函数
func moveHandler(w http.ResponseWriter, r *http.Request) {
	if r.Method != http.MethodPost {
		http.Error(w, "Only POST method is allowed", http.StatusMethodNotAllowed)
		return
	}

	// 从表单中获取源路径和目标路径
	sourcePath := r.FormValue("source")
	targetPath := r.FormValue("target")

	// 对源路径和目标路径进行URL解码
	decodedSourcePath, err := url.QueryUnescape(sourcePath)
	if err != nil {
		http.Error(w, "Failed to decode source path", http.StatusBadRequest)
		return
	}

	decodedTargetPath, err := url.QueryUnescape(targetPath)
	if err != nil {
		http.Error(w, "Failed to decode target path", http.StatusBadRequest)
		return
	}

	// 完整的源路径和目标路径
	fullSourcePath := filepath.Join(uploadDir, decodedSourcePath)
	fullTargetPath := filepath.Join(uploadDir, decodedTargetPath, filepath.Base(decodedSourcePath))

	// 执行移动操作
	err = os.Rename(fullSourcePath, fullTargetPath)
	if err != nil {
		http.Error(w, "Failed to move item", http.StatusInternalServerError)
		return
	}

	// 移动成功后，重定向回文件列表页面
	http.Redirect(w, r, "/files?path="+url.QueryEscape(filepath.Dir(decodedTargetPath)), http.StatusFound)
}

// 直链
func generateDirectLink(filePath string, host string) string {
	directLink := fmt.Sprintf("http://%s/statics/%s", host, filePath)
	return directLink
}

// 创建新文件
func newTextFileHandler(w http.ResponseWriter, r *http.Request) {
	currentPath := r.URL.Query().Get("path") // 获取当前路径

	if r.Method == http.MethodPost {
		fileName := r.FormValue("file_name")
		if fileName == "" {
			http.Error(w, "File name cannot be empty", http.StatusBadRequest)
			return
		}

		// 创建新的文本文件
		fullPath := filepath.Join(uploadDir, currentPath, fileName)
		err := os.WriteFile(fullPath, []byte(""), 0644)
		if err != nil {
			http.Error(w, "Failed to create text file: "+err.Error(), http.StatusInternalServerError)
			return
		}

		// 重定向回当前路径
		http.Redirect(w, r, "/files?path="+url.QueryEscape(currentPath), http.StatusFound)
	}
}
=======
package server

import (
	"context"
	"embed"
	"encoding/hex"
	"flag"
	"fmt"
	"html/template"
	"io"
	"log"
	"math/rand"
	"mime"
	"net"
	"net/http"
	"net/url"
	"os"
	"path/filepath"
	"sort"
	"strconv"
	"strings"
	"time"

	"github.com/gorilla/websocket"
)

var (
	uploadDir      string
	sharedFiles    = make(map[string]string)
	users          map[string]string         // 用户名:密码映射，生产环境中应使用加密密码
	sessions       = make(map[string]string) // 会话ID和用户名的映射
	downloadCounts = make(map[string]int)    //统计下载次数
)

var upgrader = websocket.Upgrader{
	CheckOrigin: func(r *http.Request) bool {
		return true
	},
}

func getLocalIP() string {
	conn, err := net.Dial("udp", "8.8.8.8:80")
	if err != nil {
		return "0.0.0.0"
	}
	defer conn.Close()

	localAddr := conn.LocalAddr().(*net.UDPAddr)
	return localAddr.IP.String()
}

var srv *http.Server

func StartServer(uploadDirPath, username, password, port, domain string) error {
	//解析命令行参数
	flag.Parse()

	// 如果没有提供-upload-dir参数，使用当前工作目录
	if uploadDirPath == "" {
		var err error
		uploadDir, err = os.Getwd() // 获取当前工作目录
		if err != nil {
			log.Fatalf("Error getting current directory: %v", err)
		}
	} else {
		uploadDir = uploadDirPath // 将命令行参数赋给全局变量uploadDir
	}
	// 使用命令行参数或默认值设置用户名和密码
	users = map[string]string{username: password}

	// 在程序启动时创建自定义上传目录
	err := os.MkdirAll(uploadDir, os.ModePerm)
	if err != nil {
		log.Fatalf("Error creating upload directory: %v", err)
	}
	mux := http.NewServeMux()
	mux.HandleFunc("/", ensureLoggedIn(indexHandler))
	mux.HandleFunc("/upload", ensureLoggedIn(uploadHandler))
	mux.HandleFunc("/files", ensureLoggedIn(filesHandler))
	mux.HandleFunc("/shared/", sharedDownloadHandler)      // 新增共享文件下载处理函数
	mux.HandleFunc("/shared-folder/", sharedFolderHandler) // 文件夹分享
	mux.HandleFunc("/download", ensureLoggedIn(downloadHandler))
	mux.HandleFunc("/download-share", downloadshareHandler)
	mux.HandleFunc("/share", ensureLoggedIn(shareHandler))
	mux.HandleFunc("/login", loginFormHandler)
	mux.HandleFunc("/login-submit", loginHandler)
	mux.HandleFunc("/logout", logoutHandler)
	mux.HandleFunc("/new-folder", ensureLoggedIn(newFolderHandler))
	mux.HandleFunc("/rename", ensureLoggedIn(renameHandler))
	mux.HandleFunc("/move", ensureLoggedIn(moveHandler))
	mux.HandleFunc("/new-text-file", ensureLoggedIn(newTextFileHandler))
	mux.Handle("/statics/", static_ensureLoggedIn(http.StripPrefix("/statics/", http.FileServer(http.Dir(uploadDir)))))
	mux.Handle("/static/", http.StripPrefix("/static/", http.FileServer(http.Dir("static"))))
	mux.HandleFunc("/save", func(w http.ResponseWriter, r *http.Request) {
		// 从POST请求中获取文件路径和内容
		filePath := r.FormValue("file")
		content := r.FormValue("content")
		// 解码文件路径
		decodedFilePath, err := url.QueryUnescape(filePath)
		if err != nil {
			http.Error(w, "Unable to decode file path", http.StatusBadRequest)
			return
		}
		// 将内容写入文件
		fullPath := filepath.Join(uploadDir, decodedFilePath)
		err = os.WriteFile(fullPath, []byte(content), 0644)
		if err != nil {
			http.Error(w, "Unable to save the file", http.StatusInternalServerError)
			return
		}
	})

	mux.HandleFunc("/delete", deleteHandler)

	if port == "" {
		port = "2333"
	}
	localIP := getLocalIP()
	// 判断是否提供了绑定域名
	listenAddress := "0.0.0.0:" + port // 默认监听地址
	priAddress := localIP + ":" + port
	if domain != "" {
		listenAddress = domain // 使用提供的域名和端口
	}
	srv = &http.Server{
		Addr:         listenAddress,        // or domain:port based on earlier logic
		Handler:      mux,                  // Use the ServeMux we created
		ReadTimeout:  365 * 24 * time.Hour, // 设置为一年
		WriteTimeout: 365 * 24 * time.Hour,
	}
	go func() {
		if err := srv.ListenAndServe(); err != nil && err != http.ErrServerClosed {
			log.Printf("Error starting server: %v", err)
		}
	}()
	fmt.Printf("Server folder on %s\n", uploadDir)
	fmt.Printf("Server started on %s\n", listenAddress)
	fmt.Printf("Server started on ipnet %s\n", priAddress)
	return nil
}

func StopServer() {
	if srv != nil {
		ctx, cancel := context.WithTimeout(context.Background(), 5*time.Second)
		defer cancel()
		if err := srv.Shutdown(ctx); err != nil {
			log.Printf("Error shutting down server: %v", err)
		} else {
			log.Println("Server has been gracefully stopped")
		}
		srv = nil // Set srv to nil to indicate it's stopped
	}
}

func ensureLoggedIn(next http.HandlerFunc) http.HandlerFunc {
	return func(w http.ResponseWriter, r *http.Request) {
		if !isLoggedIn(r) {
			http.Redirect(w, r, "/login", http.StatusFound)
			return
		}
		next.ServeHTTP(w, r)
	}
}

func static_ensureLoggedIn(h http.Handler) http.Handler {
	return http.HandlerFunc(func(w http.ResponseWriter, r *http.Request) {
		if !isLoggedIn(r) {
			http.Redirect(w, r, "/login", http.StatusFound)
			return
		}
		h.ServeHTTP(w, r)
	})
}

func isLoggedIn(r *http.Request) bool {
	sessionCookie, err := r.Cookie("session_token")
	if err != nil {
		return false
	}
	username, exists := sessions[sessionCookie.Value]
	return exists && username != ""
}

func indexHandler(w http.ResponseWriter, r *http.Request) {
	// 主页面的内容，例如上传表单
	w.Header().Set("Server", "pango")
	filesHandler(w, r)
	//http.Redirect(w, r, "/files?path="+url.QueryEscape(uploadDir), http.StatusFound)
}

//go:embed static/images/backup-background.jpg
var backupBackgroundImage embed.FS

func loginFormHandler(w http.ResponseWriter, r *http.Request) {
	if isLoggedIn(r) {
		http.Redirect(w, r, "/", http.StatusFound)
		return
	}
	// 获取本地图片文件的URL
	imageURL := "/static/images/backup-background.jpg"
	tmpl := template.Must(template.New("login-form").Parse(`
	<!DOCTYPE html>
	<html>
	<head>
		<title>Login Page</title>
		<style>
			html {
				height: 100%;
			}
			body {
				min-height: 100%;
				margin: 0;
				padding: 0;
				background-image: url('{{ .BackgroundImageURL }}?{{ .RandomValue }}');
				background-size: cover;
				background-position: center;
				background-repeat: no-repeat;
				font-family: Arial, sans-serif;
				display: flex;
				justify-content: center;
				align-items: center;
				flex-direction: column;
			}
	
			.login-container {
				width: 100%;
				max-width: 400px;
				margin: 100px auto;
				padding: 20px;
				background-color: rgba(0, 0, 0, 0.5);
				border-radius: 5px;
				box-shadow: 0 2px 5px rgba(0,0,0,0.2);
			}
	
			h1 {
				text-align: center;
				color: white;
			}
	
			form {
				display: flex;
				flex-direction: column;
				gap: 10px;
			}
	
			input[type="text"],
			input[type="password"] {
				padding: 10px;
				border: 1px solid #ddd;
				border-radius: 3px;
				font-size: 16px;
			}
	
			input[type="submit"] {
				padding: 12px;
				border: none;
				border-radius: 3px;
				background-color: rgba(0, 0, 0, 0.5);
				color: white;
				font-size: 16px;
				cursor: pointer;
			}
	
			input[type="submit"]:hover {
				background-color: #4cae4c;
			}
		</style>
	</head>
	<body>
		<div class="login-container">
			<h1>Login</h1>
			<form action="/login-submit" method="post">
				<input type="text" name="username" placeholder="Username">
				<input type="password" name="password" placeholder="Password">
				<input type="submit" value="Login">
			</form>
		</div>
	</body>
	</html>
    `))

	randomValue := rand.Int63()
	data := struct {
		BackgroundImageURL string
		RandomValue        int64
	}{
		BackgroundImageURL: imageURL,
		RandomValue:        randomValue,
	}

	tmpl.Execute(w, data)

}

func loginHandler(w http.ResponseWriter, r *http.Request) {
	if r.Method != http.MethodPost {
		http.Error(w, "Only POST method is allowed", http.StatusMethodNotAllowed)
		return
	}

	username := r.FormValue("username")
	password := r.FormValue("password")

	if checkCredentials(username, password) {
		sessionToken := createSessionToken()
		sessions[sessionToken] = username // 将会话ID与用户名关联
		// 设置 cookie 的有效期为一月
		expiration := time.Now().Add(30 * 24 * time.Hour)
		// 设置cookie
		http.SetCookie(w, &http.Cookie{
			Name:    "session_token",
			Value:   sessionToken,
			Expires: expiration,
		})

		http.Redirect(w, r, "/", http.StatusFound)
	} else {
		http.Error(w, "Invalid credentials", http.StatusUnauthorized)
	}
}

func logoutHandler(w http.ResponseWriter, r *http.Request) {
	sessionCookie, err := r.Cookie("session_token")
	if err != nil {
		http.Redirect(w, r, "/login", http.StatusFound)
		return
	}

	// 删除会话
	delete(sessions, sessionCookie.Value)

	// 删除cookie
	http.SetCookie(w, &http.Cookie{
		Name:    "session_token",
		Value:   "",
		Expires: time.Now().Add(-1 * time.Hour),
	})

	http.Redirect(w, r, "/login", http.StatusFound)
}

// checkCredentials 检查提供的用户名和密码是否匹配
func checkCredentials(username, password string) bool {
	pass, exists := users[username]
	return exists && pass == password
}

func createSessionToken() string {
	b := make([]byte, 16)
	rand.Read(b)
	return hex.EncodeToString(b)
}

func newFolderHandler(w http.ResponseWriter, r *http.Request) {
	currentPath := r.URL.Query().Get("path") // 获取当前路径

	if r.Method == http.MethodPost {
		folderName := r.FormValue("folder_name")
		if folderName == "" {
			http.Error(w, "Folder name cannot be empty", http.StatusBadRequest)
			return
		}

		// 创建新的文件夹
		fullPath := filepath.Join(uploadDir, currentPath, folderName)
		err := os.Mkdir(fullPath, os.ModePerm)
		if err != nil {
			http.Error(w, "Failed to create folder: "+err.Error(), http.StatusInternalServerError)
			return
		}

		// 重定向回当前路径
		http.Redirect(w, r, "/files?path="+url.QueryEscape(filepath.Join(currentPath, folderName)), http.StatusFound)
	} else {
		// 显示创建新文件夹的表单
		tmpl := template.Must(template.New("new-folder-form").Parse(`
            <h1>Create New Folder</h1>
            <form action="/new-folder?path={{.}}" method="post">
                <input type="text" name="folder_name" placeholder="Folder Name">
                <input type="submit" value="Create">
            </form>
        `))
		tmpl.Execute(w, currentPath) // 传递当前路径作为参数
	}
}

func uploadHandler(w http.ResponseWriter, r *http.Request) {
	if r.Method != http.MethodPost {
		http.Error(w, "Only POST method is allowed", http.StatusMethodNotAllowed)
		return
	}

	currentPath := r.URL.Query().Get("path")
	fullPath := filepath.Join(uploadDir, currentPath)

	err := os.MkdirAll(fullPath, os.ModePerm)
	if err != nil {
		http.Error(w, "Unable to create directory: "+err.Error(), http.StatusInternalServerError)
		return
	}

	// 处理文件上传
	if err := r.ParseMultipartForm(32 << 20); err != nil { // 限制最大上传文件大小为10MB
		http.Error(w, "File too large.", http.StatusBadRequest)
		return
	}

	// 处理多文件上传
	files := r.MultipartForm.File["files"]
	for _, fileHeader := range files {
		file, err := fileHeader.Open()
		if err != nil {
			http.Error(w, "Unable to open the file: "+err.Error(), http.StatusInternalServerError)
			return
		}
		defer file.Close()

		filePath := filepath.Join(fullPath, filepath.Base(fileHeader.Filename))
		dst, err := os.Create(filePath)
		if err != nil {
			http.Error(w, "Unable to create the file: "+err.Error(), http.StatusInternalServerError)
			return
		}
		defer dst.Close()

		if _, err := io.Copy(dst, file); err != nil {
			http.Error(w, "Unable to save the file: "+err.Error(), http.StatusInternalServerError)
			return
		}
	}

	// 处理文件夹上传
	folders := r.MultipartForm.File["folder"]
	for _, folderHeader := range folders {
		// Open the file header to get the file part.
		file, err := folderHeader.Open()
		if err != nil {
			http.Error(w, "Unable to open the file: "+err.Error(), http.StatusInternalServerError)
			return
		}
		defer file.Close()

		// The folderHeader.Filename will contain the relative path of the file
		// including any subdirectories within the uploaded folder. We need to
		// create these subdirectories within the server's file system.
		relativePath := filepath.ToSlash(folderHeader.Filename) // Ensure we have forward slashes
		filePath := filepath.Join(fullPath, relativePath)

		// Create any necessary directories for the file path
		if err := os.MkdirAll(filepath.Dir(filePath), os.ModePerm); err != nil {
			http.Error(w, "Unable to create directory for file: "+err.Error(), http.StatusInternalServerError)
			return
		}

		// Create the destination file on the server
		dst, err := os.Create(filePath)
		if err != nil {
			http.Error(w, "Unable to create the file: "+err.Error(), http.StatusInternalServerError)
			return
		}
		defer dst.Close()

		// Copy the uploaded file to the destination file
		if _, err := io.Copy(dst, file); err != nil {
			http.Error(w, "Unable to save the file: "+err.Error(), http.StatusInternalServerError)
			return
		}
	}
	http.Redirect(w, r, "/files?path="+url.QueryEscape(currentPath), http.StatusFound)
	//fmt.Fprintf(w, "File uploaded successfully: %s", fullPath)
}

func downloadHandler(w http.ResponseWriter, r *http.Request) {
	fileName := r.URL.Query().Get("file")
	if fileName == "" {
		http.Error(w, "No file name specified", http.StatusBadRequest)
		return
	}
	fullPath := filepath.Join(uploadDir, fileName)

	// Open the file for reading
	file, err := os.Open(fullPath)
	if err != nil {
		http.Error(w, "File not found", http.StatusNotFound)
		return
	}
	defer file.Close()

	// Get the file size
	info, err := file.Stat()
	if err != nil {
		http.Error(w, "File not found", http.StatusNotFound)
		return
	}

	// Set the Content-Type header to the appropriate value
	contentType := mime.TypeByExtension(filepath.Ext(fileName))
	if contentType == "" {
		contentType = "application/octet-stream"
	}
	w.Header().Set("Content-Type", contentType)

	// Set the Content-Disposition header to specify the file name
	w.Header().Set("Content-Disposition", "attachment; filename="+filepath.Base(fileName))

	// Increase the download count for the file
	downloadCounts[fileName]++

	// Send the file
	http.ServeContent(w, r, fileName, info.ModTime(), file)
}

func downloadshareHandler(w http.ResponseWriter, r *http.Request) {
	fileName := r.URL.Query().Get("file")
	if fileName == "" {
		http.Error(w, "No file name specified", http.StatusBadRequest)
		return
	}
	fullPath := filepath.Join(uploadDir, fileName)

	// Open the file for reading
	file, err := os.Open(fullPath)
	if err != nil {
		http.Error(w, "File not found", http.StatusNotFound)
		return
	}
	defer file.Close()

	// Get the file size
	info, err := file.Stat()
	if err != nil {
		http.Error(w, "File not found", http.StatusNotFound)
		return
	}

	// Set the Content-Type header to the appropriate value
	contentType := mime.TypeByExtension(filepath.Ext(fileName))
	if contentType == "" {
		contentType = "application/octet-stream"
	}
	w.Header().Set("Content-Type", contentType)

	// Set the Content-Disposition header to specify the file name
	w.Header().Set("Content-Disposition", "attachment; filename="+filepath.Base(fileName))

	// Increase the download count for the file
	downloadCounts[fileName]++

	// Send the file
	http.ServeContent(w, r, fileName, info.ModTime(), file)
}

func sharedDownloadHandler(w http.ResponseWriter, r *http.Request) {
	shareID := r.URL.Path[len("/shared/"):]
	if shareID == "" {
		http.Error(w, "Invalid share ID", http.StatusBadRequest)
		return
	}

	fileName, ok := sharedFiles[shareID]
	if !ok {
		http.Error(w, "Invalid share ID", http.StatusBadRequest)
		return
	}

	filePath := filepath.Join(uploadDir, fileName)
	info, err := os.Stat(filePath)
	if err != nil {
		http.Error(w, "File or directory not found", http.StatusNotFound)
		return
	}

	if info.IsDir() {
		// 如果是文件夹，重定向到共享文件夹处理函数
		http.Redirect(w, r, "/shared-folder/"+shareID, http.StatusFound)
	} else {
		// 如果是文件，提供文件下载
		serveFile(w, fileName)
	}
}

func serveFile(w http.ResponseWriter, fileName string) {
	filePath := filepath.Join(uploadDir, fileName)
	file, err := os.Open(filePath)
	if err != nil {
		http.Error(w, "File not found: "+err.Error(), http.StatusNotFound)
		return
	}
	defer file.Close()

	w.Header().Set("Content-Disposition", "attachment; filename="+fileName)
	w.Header().Set("Content-Type", "application/octet-stream")

	io.Copy(w, file)
}

func shareHandler(w http.ResponseWriter, r *http.Request) {
	fileName := r.URL.Query().Get("file")
	if fileName == "" {
		http.Error(w, "No file name specified", http.StatusBadRequest)
		return
	}

	filePath := filepath.Join(uploadDir, fileName)
	info, err := os.Stat(filePath)
	if err != nil {
		http.Error(w, "File or directory not found", http.StatusNotFound)
		return
	}

	shareID := generateShareID()
	sharedFiles[shareID] = fileName

	var shareURL string
	if info.IsDir() {
		// 如果是文件夹，生成指向共享文件夹处理函数的链接
		shareURL = fmt.Sprintf("http://%s/shared-folder/%s", r.Host, shareID)
	} else {
		// 如果是文件，生成指向共享文件下载处理函数的链接
		shareURL = fmt.Sprintf("http://%s/shared/%s", r.Host, shareID)
	}

	fmt.Fprintf(w, "Shared successfully. Access at \n%s ", shareURL)
}

func isMediaFile(fileName string) bool {
	// 这里我们仅检查几种常见的媒体文件扩展名
	mediaExtensions := []string{".mp4", ".mp3", ".avi", ".wav", ".mov", ".ts", ".m4a", ".amr", ".flac", ".aac", ".mkv"}
	for _, ext := range mediaExtensions {
		if strings.HasSuffix(strings.ToLower(fileName), ext) {
			return true
		}
	}
	return false
}

func isJPEGFile(fileName string) bool {
	// 这里我们仅检查几种常见的图片文件扩展名
	jpgExtensions := []string{".jpg", ".png", ".jpeg", ".tif", ".gif", ".ico", ".bmp"}
	for _, ext := range jpgExtensions {
		if strings.HasSuffix(strings.ToLower(fileName), ext) {
			return true
		}
	}
	return false
}

func isTextFile(fileName string) bool {
	// 这里我们仅检查几种常见的文本文件扩展名
	textExtensions := []string{".txt", ".md", ".csv", ".json", ".xml", ".html", ".js", ".css", ".py", ".java", ".c", ".cpp", ".sh", ".json", ".go", ".r", ".rs"}
	for _, ext := range textExtensions {
		if strings.HasSuffix(strings.ToLower(fileName), ext) {
			return true
		}
	}
	return false
}

func generateMediaPlayer(filePath string, id string) string {
	// 确定是音频还是视频文件
	if strings.HasSuffix(strings.ToLower(filePath), ".mp3") || strings.HasSuffix(strings.ToLower(filePath), ".wav") {
		return fmt.Sprintf(`<button onclick="createAudioPlayer('%s', '%s')">Play</button><div id="%s"></div>`, url.QueryEscape(filePath), id, id)
	} else {
		return fmt.Sprintf(`<button onclick="createVideoPlayer('%s', '%s')">Play</button><div id="%s"></div>`, url.QueryEscape(filePath), id, id)
	}
}

func generateImagePreview(filePath string, id string) string {
	return fmt.Sprintf(`<button onclick="createImagePreview('%s', '%s')">Preview</button><div id="%s"></div>`, url.QueryEscape(filePath), id, id)
}

func generateTextPreview(filePath string, id string) string {
	return fmt.Sprintf(`<button onclick="createTextPreview('%s', '%s')">Preview/Edit</button><div id="%s"></div>`, url.QueryEscape(filePath), id, id)
}

// sharedFilesHandler用于显示通过分享链接访问的文件夹和文件列表
func sharedFilesHandler(w http.ResponseWriter, r *http.Request, sharedPath string) {
	fullPath := filepath.Join(uploadDir, sharedPath)

	files, err := os.ReadDir(fullPath)
	if err != nil {
		http.Error(w, "Unable to read the directory", http.StatusInternalServerError)
		return
	}

	// Sort files: directories first, then by name
	sort.Slice(files, func(i, j int) bool {
		if files[i].IsDir() && !files[j].IsDir() {
			return true
		}
		if !files[i].IsDir() && files[j].IsDir() {
			return false
		}
		return files[i].Name() < files[j].Name()
	})

	fmt.Fprintf(w, "<h1>Shared Files in %s</h1>", sharedPath)
	for i, file := range files {
		fileName := file.Name()
		filePath := filepath.Join(sharedPath, fileName)
		relativeFilePath := filePath // 这是相对于uploads的路径

		info, err := file.Info()
		if err != nil {
			http.Error(w, "Unable to get file info", http.StatusInternalServerError)
			return
		}
		modTime := info.ModTime().Format("2006-01-02 15:04:05")
		var fileSize string
		if file.IsDir() {
			fileSize = "N/A"
			// 文件夹，提供链接到该文件夹
			// 找到共享ID
			shareID := findShareID(filePath)
			fmt.Fprintf(w, "<p>[Folder] %s (Last modified: %s) - <a href='/shared-folder/%s'>Open</a></p>", fileName, modTime, shareID)
			// fmt.Fprintf(w, "<p>[Folder] %s (Last modified: %s) - <a href='/shared-folder/%s'>Open</a></p>", fileName, modTime, url.QueryEscape(relativeFilePath))
		} else {
			fileSize = fmt.Sprintf("%.2f KB", float64(info.Size())/1024)
			if isMediaFile(fileName) {
				mediaPlayerButton := generateMediaPlayer(relativeFilePath, "player"+strconv.Itoa(i))
				fmt.Fprintf(w, "<p>%s (size: %s) - (Last modified: %s) - <a href='/download-share?file=%s'>Download</a>%s</p>", fileName, fileSize, modTime, url.QueryEscape(relativeFilePath), mediaPlayerButton)
			} else if isJPEGFile(fileName) {
				imagePreviewButton := generateImagePreview(relativeFilePath, "preview"+strconv.Itoa(i))
				fmt.Fprintf(w, "<p>%s (size: %s) - (Last modified: %s) - <a href='/download-share?file=%s'>Download</a>%s</p>", fileName, fileSize, modTime, url.QueryEscape(relativeFilePath), imagePreviewButton)
			} else if isTextFile(fileName) {
				textPreviewButton := generateTextPreview(relativeFilePath, "text"+strconv.Itoa(i))
				fmt.Fprintf(w, "<p>%s (size: %s) - (Last modified: %s) - <a href='/download-share?file=%s'>Download</a>%s</p>", fileName, fileSize, modTime, url.QueryEscape(relativeFilePath), textPreviewButton)
			} else {
				fmt.Fprintf(w, "<p>%s (size: %s) - (Last modified: %s) - <a href='/download-share?file=%s'>Download</a>", fileName, fileSize, modTime, url.QueryEscape(relativeFilePath))
			}
			// 文件，提供下载链接
			// fmt.Fprintf(w, "<p>%s (Last modified: %s) - <a href='/shared/%s'>Download</a></p>", fileName, modTime, url.QueryEscape(relativeFilePath))
		}
	}
	fmt.Fprintf(w, `
<script>
function createAudioPlayer(filePath, id) {
	var playerElement = document.getElementById(id);
	if (playerElement.innerHTML !== '') {
		// 如果已经创建了播放器，那么停止播放并隐藏
		playerElement.innerHTML = '';
	} else {
		// 否则，创建新的播放器，但不自动加载媒体
		playerElement.innerHTML = '<audio controls preload="auto" style="max-width: 80vw; max-height: 500px;"><source src="/download-share?file=' + filePath + '" type="audio/mpeg">Your browser does not support the audio element.</audio>';
	}
}
	
function createVideoPlayer(filePath, id) {
	var playerElement = document.getElementById(id);
	if (playerElement.innerHTML !== '') {
		// 如果已经创建了播放器，那么停止播放并隐藏
		playerElement.innerHTML = '';
	} else {
		// 否则，创建新的播放器，但不自动加载媒体
		playerElement.innerHTML = '<video controls preload="auto" style="max-width: 80vw; max-height: 500px;"><source src="/download-share?file=' + filePath + '" type="video/mp4">Your browser does not support the video element.</video>';
	}
}
	

function createImagePreview(filePath, id) {
    var previewElement = document.getElementById(id);
    if (previewElement.innerHTML !== '') {
        // 如果已经创建了预览，那么清除预览
        previewElement.innerHTML = '';
    } else {
        // 否则，创建新的预览
        // 添加了style属性，设定了最大宽度和最大高度，图片会自动缩放以适应这个尺寸，同时保持其原始的长宽比
        previewElement.innerHTML = '<img src="/download-share?file=' + filePath + '" alt="Image preview" style="max-width: 500px; max-height: 500px;">';
    }
}

function createTextPreview(filePath, id) {
    var previewElement = document.getElementById(id);
    if (previewElement.innerHTML !== '') {
        // 如果已经创建了预览，那么清除预览
        previewElement.innerHTML = '';
    } else {
        // 否则，发送请求获取文件内容
        fetch('/download-share?file=' + filePath)
            .then(response => response.text())
            .then(data => {
                // 创建一个textarea元素，用户可以在这个元素中预览内容
                previewElement.innerHTML = '<textarea id="textarea' + id + '" style="width: 80vw; height: 500px;">' + data + '</textarea>';
            });
    }
}

</script>	
`)
	// 添加返回上一级文件夹的链接

	if sharedPath != "" {
		// 获取sharedPath的绝对路径
		absoluteSharedPath, err := filepath.Abs(sharedPath)
		if err != nil {
			// 处理错误，例如显示错误信息或记录日志
			return
		}

		// 确保sharedPath是在uploadDir目录下
		if !strings.HasPrefix(absoluteSharedPath, uploadDir) {
			// 如果不是，则可能需要处理这种情况，例如显示错误信息或者重定向到安全的地方
			return
		}

		// 获取sharedPath的父目录
		parentPath := filepath.Dir(sharedPath)
		if parentPath == "." || parentPath == "/" {
			parentPath = ""
		} else {
			// 确保父路径是相对于uploadDir的相对路径
			parentPath = filepath.ToSlash(parentPath)
		}

		// 使用父目录的共享ID
		parentShareID, found := findShareIDByPath(parentPath)
		if found {
			// 确保父共享ID对应的路径是sharedPath的直接父路径
			parentSharedPath, _ := findPathByShareID(parentShareID)
			if filepath.Dir(absoluteSharedPath) == filepath.Clean(parentSharedPath) {
				fmt.Fprintf(w, "<a href='/shared-folder/%s'>Back</a><br>", parentShareID)
			} else {
				// 如果父共享ID对应的不是直接父路径，则不显示返回链接
				// 可以选择不做任何操作，或者提供其他导航选项
			}
		} else {
			// 如果找不到父目录的共享ID，可能需要处理这种情况
			// 比如显示错误信息或者提供返回到根目录的链接
		}
	}

}

// findShareID 通过文件路径查找共享ID
func findShareID(filePath string) string {
	for id, path := range sharedFiles {
		if path == filePath {
			return id
		}
	}
	// 如果没有找到，生成新的共享ID
	shareID := generateShareID()
	sharedFiles[shareID] = filePath
	return shareID
}

// sharedFolderHandler被修改为调用sharedFilesHandler函数
func sharedFolderHandler(w http.ResponseWriter, r *http.Request) {
	shareID := strings.TrimPrefix(r.URL.Path, "/shared-folder/")
	if shareID == "" {
		http.Error(w, "Invalid share ID", http.StatusBadRequest)
		return
	}

	fileName, ok := sharedFiles[shareID]
	if !ok {
		http.Error(w, "Invalid share ID", http.StatusBadRequest)
		return
	}

	// 调用sharedFilesHandler函数来显示文件列表，传递共享文件夹的路径
	sharedFilesHandler(w, r, fileName)
}

func filesHandler(w http.ResponseWriter, r *http.Request) {
	// 从URL查询参数中获取当前文件夹路径

	currentPath := r.URL.Query().Get("path")
	// 检查路径是否包含连续的 `.`
	if strings.Contains(currentPath, "..") {
		http.Error(w, "Access denied", http.StatusForbidden)
		return
	}
	fullPath := filepath.Join(uploadDir, currentPath)
	// 添加上传文件和创建新文件夹的表单
	fmt.Fprintf(w, `
<!DOCTYPE html>
<html lang="en">
<head>
	<link rel="stylesheet" href="/static/bootstrap/css/bootstrap.min.css">
    <meta charset="UTF-8">
    <meta name="viewport" content="width=device-width, initial-scale=1.0">
    <title>Pango</title>
</head>
<body>
    <div class="container">
        <h2 class="mt-16">Upload Files</h2>
        <form action="/upload?path=%s" method="post" enctype="multipart/form-data" class="mb-auto">
			<div class="custom-file">
				<input type="file" class="custom-file-input" name="files" multiple>
				<label class="custom-file-label" for="customFile">Choose files</label>
			</div>
			<button type="submit" class="btn btn-primary mt-2">Upload Files</button>
    	</form>

        <h2>Upload Folder</h2>
        <form action="/upload?path=%s" method="post" enctype="multipart/form-data" class="mb-3">
            <div class="custom-file">
                <input type="file" class="custom-file-input" name="folder" webkitdirectory directory multiple>
                <label class="custom-file-label" for="customFile">Choose folder</label>
            </div>
            <button type="submit" class="btn btn-primary mt-2">Upload Folder</button>
        </form>

        <h2>Create New Folder</h2>
        <form action="/new-folder?path=%s" method="post" class="mb-3">
            <input type="text" name="folder_name" class="form-control" placeholder="Folder Name">
            <button type="submit" class="btn btn-success mt-2">Create Folder</button>
        </form>

		<h2>Create New Text File</h2>
			<form action="/new-text-file?path=%s" method="post" class="mb-3">
				<input type="text" name="file_name" class="form-control" placeholder="File Name">
				<button type="submit" class="btn btn-success mt-2">Create Text File</button>
		</form>

    </div>
</body>
</html>
`, url.QueryEscape(currentPath), url.QueryEscape(currentPath), url.QueryEscape(currentPath), url.QueryEscape(currentPath))

	files, err := os.ReadDir(fullPath)
	if err != nil {
		http.Error(w, "Unable to read the directory", http.StatusInternalServerError)
		return
	}

	// Sort files: directories first, then by name
	sort.Slice(files, func(i, j int) bool {
		if files[i].IsDir() && !files[j].IsDir() {
			return true
		}
		if !files[i].IsDir() && files[j].IsDir() {
			return false
		}
		return files[i].Name() < files[j].Name()
	})

	fmt.Fprintf(w, "<h1>Files in %s</h1>", currentPath)
	for i, file := range files {
		fileName := file.Name()
		filePath := filepath.Join(currentPath, fileName)
		relativeFilePath := filePath // 这是相对于uploads的路径
		// 为删除操作生成URL路径
		deletePath := url.QueryEscape(relativeFilePath)

		// Get the last modification time

		info, err := file.Info()
		if err != nil {
			http.Error(w, "Unable to get file info", http.StatusInternalServerError)
			return
		}
		modTime := info.ModTime().Format("2006-01-02 15:04:05")
		var fileSize string
		if file.IsDir() {
			fileSize = "N/A"
			shareID, shared := findShareIDByPath(relativeFilePath)
			shareLink := ""
			if shared {
				shareLink = fmt.Sprintf(" - <a href='http://%s/shared/%s'>Shared Link</a>", r.Host, shareID)
			}
			fmt.Fprintf(w, "<p>[Folder] %s (Last modified: %s) - <a href='/files?path=%s'>Open</a> - <a href='/share?file=%s'>Share Folder</a>%s - <a href='#' onclick=\"confirmDelete('%s')\">Delete</a> - <a href='#' onclick=\"promptRename('%s')\">Rename</a></p> - <form action='/move' method='post'><input type='hidden' name='source' value='%s'><input type='text' name='target' placeholder='Enter target path'><input type='submit' value='Move'></form>", fileName, modTime, url.QueryEscape(relativeFilePath), url.QueryEscape(relativeFilePath), shareLink, deletePath, url.QueryEscape(relativeFilePath), url.QueryEscape(relativeFilePath))

			// 文件夹，提供链接到该文件夹，并添加删除链接
			// fmt.Fprintf(w, "<p>[Folder] %s (Last modified: %s) - <a href='/files?path=%s'>Open</a> - <a href='/share?file=%s'>Share Folder</a> - <a href='#' onclick=\"confirmDelete('%s')\">Delete</a></p>", fileName, modTime, url.QueryEscape(relativeFilePath), url.QueryEscape(relativeFilePath), deletePath)

			//fmt.Fprintf(w, "<p>[Folder] %s (Last modified: %s) - <a href='/files?path=%s'>Open</a> - <a href='#' onclick=\"confirmDelete('%s')\">Delete</a></p>", fileName, modTime, url.QueryEscape(relativeFilePath), deletePath)
		} else {
			directLink := generateDirectLink(filePath, r.Host) // 为文件生成直链
			fileSize = fmt.Sprintf("%.2f KB", float64(info.Size())/1024)
			//统计下载次数
			downloadCount := downloadCounts[relativeFilePath]
			filePath := filepath.Join(currentPath, fileName)
			// 文件，提供下载和分享链接，并添加删除链接
			shareID, shared := findShareIDByPath(filePath)
			// fmt.Println(shareID)
			// fmt.Println(shared)
			shareLink := ""
			if shared {
				shareLink = fmt.Sprintf(" - <a href='http://%s/shared/%s'>Shared Link</a>", r.Host, shareID)
			}
			if isMediaFile(fileName) {
				mediaPlayerButton := generateMediaPlayer(relativeFilePath, "player"+strconv.Itoa(i))
				fmt.Fprintf(w, "<p>%s (size: %s) - (Last modified: %s) - <a href='/download?file=%s'>Download</a> - (Download count: %d) - <a href='/share?file=%s'>Share</a>%s - <a href='#' onclick=\"confirmDelete('%s')\">Delete - <a href='#' onclick=\"promptRename('%s')\">Rename</a> - <form action='/move' method='post'><input type='hidden' name='source' value='%s'><input type='text' name='target' placeholder='Enter target path'><input type='submit' value='Move'></form> - </a> - <a href='%s'>Direct Link</a> - %s</p>", fileName, fileSize, modTime, url.QueryEscape(relativeFilePath), downloadCount, url.QueryEscape(relativeFilePath), shareLink, deletePath, url.QueryEscape(relativeFilePath), url.QueryEscape(relativeFilePath), directLink, mediaPlayerButton)
			} else if isJPEGFile(fileName) {
				imagePreviewButton := generateImagePreview(relativeFilePath, "preview"+strconv.Itoa(i))
				fmt.Fprintf(w, "<p>%s (size: %s) - (Last modified: %s) - <a href='/download?file=%s'>Download</a> - (Download count: %d) - <a href='/share?file=%s'>Share</a>%s - <a href='#' onclick=\"confirmDelete('%s')\">Delete - <a href='#' onclick=\"promptRename('%s')\">Rename</a> - <form action='/move' method='post'><input type='hidden' name='source' value='%s'><input type='text' name='target' placeholder='Enter target path'><input type='submit' value='Move'></form> - </a> - <a href='%s'>Direct Link</a> - %s</p>", fileName, fileSize, modTime, url.QueryEscape(relativeFilePath), downloadCount, url.QueryEscape(relativeFilePath), shareLink, deletePath, url.QueryEscape(relativeFilePath), url.QueryEscape(relativeFilePath), directLink, imagePreviewButton)
			} else if isTextFile(fileName) {
				textPreviewButton := generateTextPreview(relativeFilePath, "text"+strconv.Itoa(i))
				fmt.Fprintf(w, "<p>%s (size: %s) - (Last modified: %s) - <a href='/download?file=%s'>Download</a> - (Download count: %d) - <a href='/share?file=%s'>Share</a>%s - <a href='#' onclick=\"confirmDelete('%s')\">Delete</a> - <a href='#' onclick=\"promptRename('%s')\">Rename</a> - <form action='/move' method='post'><input type='hidden' name='source' value='%s'><input type='text' name='target' placeholder='Enter target path'><input type='submit' value='Move'></form> - <a href='%s'>Direct Link</a> - %s</p>", fileName, fileSize, modTime, url.QueryEscape(relativeFilePath), downloadCount, url.QueryEscape(relativeFilePath), shareLink, deletePath, url.QueryEscape(relativeFilePath), url.QueryEscape(relativeFilePath), directLink, textPreviewButton)
			} else {
				fmt.Fprintf(w, "<p>%s (size: %s) - (Last modified: %s) - <a href='/download?file=%s'>Download</a> - (Download count: %d) - <a href='/share?file=%s'>Share</a>%s - <a href='#' onclick=\"confirmDelete('%s')\">Delete - <a href='#' onclick=\"promptRename('%s')\">Rename</a> - <form action='/move' method='post'><input type='hidden' name='source' value='%s'><input type='text' name='target' placeholder='Enter target path'><input type='submit' value='Move'></form> - </a> - <a href='%s'>Direct Link</a> - </p>", fileName, fileSize, modTime, url.QueryEscape(relativeFilePath), downloadCount, url.QueryEscape(relativeFilePath), shareLink, deletePath, url.QueryEscape(relativeFilePath), url.QueryEscape(relativeFilePath), directLink)
			}
		}
	}

	fmt.Fprintf(w, `
	<script>
function confirmDelete(itemPath) {
	if (confirm("Are you sure you want to delete this item?")) {
		// 如果用户确认删除，则发送POST请求到/delete路由
		var form = document.createElement('form');
		form.method = 'POST';
		form.action = '/delete';
	
		// 创建隐藏的输入元素，包含要删除的项的路径
		var hiddenField = document.createElement('input');
		hiddenField.type = 'hidden';
		hiddenField.name = 'item';
		hiddenField.value = itemPath;
		form.appendChild(hiddenField);
	
		// 必须将表单添加到文档中才能提交
		document.body.appendChild(form);
		form.submit();
	}
}
function createAudioPlayer(filePath, id) {
    var playerElement = document.getElementById(id);
    if (playerElement.innerHTML !== '') {
        // 如果已经创建了播放器，那么停止播放并隐藏
        playerElement.innerHTML = '';
    } else {
        // 否则，创建新的播放器
        playerElement.innerHTML = '<audio controls preload="auto" style="max-width: 80vw; max-height: 500px;"><source src="/download?file=' + filePath + '" type="audio/mpeg">Your browser does not support the audio element.</audio>';
    }
}

function createVideoPlayer(filePath, id) {
    var playerElement = document.getElementById(id);
    if (playerElement.innerHTML !== '') {
        // 如果已经创建了播放器，那么停止播放并隐藏
        playerElement.innerHTML = '';
    } else {
        // 否则，创建新的播放器
        playerElement.innerHTML = '<video controls preload="auto" style="max-width: 80vw; max-height: 500px;"><source src="/download?file=' + filePath + '" type="video/mp4">Your browser does not support the video element.</video>';
    }
}

function createImagePreview(filePath, id) {
    var previewElement = document.getElementById(id);
    if (previewElement.innerHTML !== '') {
        // 如果已经创建了预览，那么清除预览
        previewElement.innerHTML = '';
    } else {
        // 否则，创建新的预览
        // 添加了style属性，设定了最大宽度和最大高度，图片会自动缩放以适应这个尺寸，同时保持其原始的长宽比
        previewElement.innerHTML = '<img src="/download?file=' + filePath + '" alt="Image preview" style="max-width: 500px; max-height: 500px;">';
    }
}

function createTextPreview(filePath, id) {
    var previewElement = document.getElementById(id);
    if (previewElement.innerHTML !== '') {
        // 如果已经创建了预览，那么清除预览
        previewElement.innerHTML = '';
    } else {
        // 否则，发送请求获取文件内容
        fetch('/download?file=' + filePath + '&timestamp=' + Date.now())
            .then(response => response.text())
            .then(data => {
                // 创建一个textarea元素，用户可以在这个元素中预览和编辑文件内容
                // 增加了一个保存按钮
                previewElement.innerHTML = '<textarea id="textarea' + id + '" style="width: 80vw; height: 500px;">' + data + '</textarea><button onclick="saveText(\'' + filePath + '\', \'' + id + '\')">Save</button>';
				// 打印文件内容和路径到控制台
				// console.log('文件路径：' + filePath);
				// console.log('文件内容：' + data);
				});
    }
}

function saveText(filePath, id) {
    var textarea = document.getElementById('textarea' + id);
    var content = textarea.value;

    // 创建一个新的FormData对象
    var formData = new FormData();
    formData.append('file', filePath);
    formData.append('content', content);

    // 发送POST请求到服务器
    fetch('/save', {
        method: 'POST',
        body: formData
    }).then(response => {
        if (response.ok) {
            alert('Save successful!');
        } else {
            alert('Save failed!');
        }
    });
}

function promptRename(currentPath) {
    var newName = prompt("Enter new name:");
    if (newName) {
        var form = document.createElement('form');
        form.method = 'POST';
        form.action = '/rename';
        
        var currentPathInput = document.createElement('input');
        currentPathInput.type = 'hidden';
        currentPathInput.name = 'current_path';
        currentPathInput.value = currentPath;
        form.appendChild(currentPathInput);
        
        var newNameInput = document.createElement('input');
        newNameInput.type = 'hidden';
        newNameInput.name = 'new_name';
        newNameInput.value = newName;
        form.appendChild(newNameInput);
        
        document.body.appendChild(form);
        form.submit();
    }
}

</script>	
`)

	// 添加返回上一级文件夹的链接
	if currentPath != "" {
		parentPath := filepath.Dir(currentPath)
		if parentPath == "." || parentPath == "/" {
			parentPath = ""
		}
		fmt.Fprintf(w, "<a href='/files?path=%s'>Back</a><br>", url.QueryEscape(parentPath))
	}
}

func deleteHandler(w http.ResponseWriter, r *http.Request) {
	if r.Method != http.MethodPost {
		http.Error(w, "Only POST method is allowed", http.StatusMethodNotAllowed)
		return
	}

	// 从表单中获取要删除的文件或文件夹的路径
	r.ParseForm()                       // 解析表单数据
	itemToDelete := r.FormValue("item") // 使用FormValue而不是URL.Query().Get
	if itemToDelete == "" {
		http.Error(w, "Item to delete is not specified", http.StatusBadRequest)
		return
	}

	// 对URL编码后的路径进行解码
	decodedPath, err := url.QueryUnescape(itemToDelete)
	if err != nil {
		http.Error(w, "Failed to decode item path", http.StatusBadRequest)
		return
	}

	// 完整的文件或文件夹路径
	fullPath := filepath.Join(uploadDir, decodedPath)

	// fmt.Println("Attempting to delete:", decodedPath)
	// fmt.Println("Full path:", fullPath)

	// 检查文件或文件夹是否存在
	if _, err := os.Stat(fullPath); os.IsNotExist(err) {
		http.Error(w, "Item does not exist", http.StatusNotFound)
		return
	}

	// 删除文件或文件夹
	err = os.RemoveAll(fullPath)
	if err != nil {
		http.Error(w, "Failed to delete item", http.StatusInternalServerError)
		return
	}

	// 删除成功后重定向回文件列表
	http.Redirect(w, r, "/files?path="+url.QueryEscape(filepath.Dir(decodedPath)), http.StatusFound)
}

/*
	func findShareIDByFileName(fileName string) (string, bool) {
		for id, name := range sharedFiles {
			if name == fileName {
				return id, true
			}
		}
		return "", false
	}
*/
func findShareIDByPath(filePath string) (string, bool) {
	for id, path := range sharedFiles {
		if path == filePath {
			return id, true
		}
	}
	return "", false
}

func findPathByShareID(shareID string) (string, bool) {
	for id, path := range sharedFiles {
		if id == shareID {
			return path, true
		}
	}
	return "", false
}

func generateShareID() string {
	letters := []rune("abcdefghijklmnopqrstuvwxyzABCDEFGHIJKLMNOPQRSTUVWXYZ0123456789")
	b := make([]rune, 10)
	for i := range b {
		b[i] = letters[rand.Intn(len(letters))]
	}
	return string(b)
}

// 重命名函数
func renameHandler(w http.ResponseWriter, r *http.Request) {
	if r.Method != http.MethodPost {
		http.Error(w, "Only POST method is allowed", http.StatusMethodNotAllowed)
		return
	}

	// 解析表单以获取当前项的路径和新名称
	r.ParseForm()
	currentPath := r.FormValue("current_path")
	newName := r.FormValue("new_name")

	// 检查参数是否有效
	if currentPath == "" || newName == "" {
		http.Error(w, "Missing parameters", http.StatusBadRequest)
		return
	}

	decodedPath, err1 := url.QueryUnescape(currentPath)
	if err1 != nil {
		fmt.Println("Error decoding path:", err1)
		return
	}

	fullPath := filepath.Join(uploadDir, decodedPath)
	newPath := filepath.Join(uploadDir, filepath.Dir(decodedPath), newName)
	err := os.Rename(fullPath, newPath)
	// 计算完整的当前路径和目标路径
	// fullPath := filepath.Join(uploadDir, currentPath)
	// newPath := filepath.Join(uploadDir, filepath.Dir(currentPath), newName)

	// 重命名文件或文件夹

	// fmt.Println("Full path:", fullPath)
	// fmt.Println("Full path:", newPath)
	if err != nil {
		http.Error(w, "Failed to rename item", http.StatusInternalServerError)
		return
	}

	// 重命名成功后重定向回文件列表
	http.Redirect(w, r, "/files?path="+filepath.Dir(decodedPath), http.StatusFound)
}

// 文件移动函数
func moveHandler(w http.ResponseWriter, r *http.Request) {
	if r.Method != http.MethodPost {
		http.Error(w, "Only POST method is allowed", http.StatusMethodNotAllowed)
		return
	}

	// 从表单中获取源路径和目标路径
	sourcePath := r.FormValue("source")
	targetPath := r.FormValue("target")

	// 对源路径和目标路径进行URL解码
	decodedSourcePath, err := url.QueryUnescape(sourcePath)
	if err != nil {
		http.Error(w, "Failed to decode source path", http.StatusBadRequest)
		return
	}

	decodedTargetPath, err := url.QueryUnescape(targetPath)
	if err != nil {
		http.Error(w, "Failed to decode target path", http.StatusBadRequest)
		return
	}

	// 完整的源路径和目标路径
	fullSourcePath := filepath.Join(uploadDir, decodedSourcePath)
	fullTargetPath := filepath.Join(uploadDir, decodedTargetPath, filepath.Base(decodedSourcePath))

	// 执行移动操作
	err = os.Rename(fullSourcePath, fullTargetPath)
	if err != nil {
		http.Error(w, "Failed to move item", http.StatusInternalServerError)
		return
	}

	// 移动成功后，重定向回文件列表页面
	http.Redirect(w, r, "/files?path="+url.QueryEscape(filepath.Dir(decodedTargetPath)), http.StatusFound)
}

// 直链
func generateDirectLink(filePath string, host string) string {
	directLink := fmt.Sprintf("http://%s/statics/%s", host, filePath)
	return directLink
}

// 创建新文件
func newTextFileHandler(w http.ResponseWriter, r *http.Request) {
	currentPath := r.URL.Query().Get("path") // 获取当前路径

	if r.Method == http.MethodPost {
		fileName := r.FormValue("file_name")
		if fileName == "" {
			http.Error(w, "File name cannot be empty", http.StatusBadRequest)
			return
		}

		// 创建新的文本文件
		fullPath := filepath.Join(uploadDir, currentPath, fileName)
		err := os.WriteFile(fullPath, []byte(""), 0644)
		if err != nil {
			http.Error(w, "Failed to create text file: "+err.Error(), http.StatusInternalServerError)
			return
		}

		// 重定向回当前路径
		http.Redirect(w, r, "/files?path="+url.QueryEscape(currentPath), http.StatusFound)
	}
}
>>>>>>> fbee382a
<|MERGE_RESOLUTION|>--- conflicted
+++ resolved
@@ -1,4 +1,3 @@
-<<<<<<< HEAD
 package server
 
 import (
@@ -124,6 +123,10 @@
 		listenAddress = domain // 使用提供的域名和端口
 	}
 	srv = &http.Server{
+		Addr:         listenAddress,        // or domain:port based on earlier logic
+		Handler:      mux,                  // Use the ServeMux we created
+		ReadTimeout:  365 * 24 * time.Hour, // 设置为一年
+		WriteTimeout: 365 * 24 * time.Hour,
 		Addr:         listenAddress,        // or domain:port based on earlier logic
 		Handler:      mux,                  // Use the ServeMux we created
 		ReadTimeout:  365 * 24 * time.Hour, // 设置为一年
@@ -372,6 +375,7 @@
 
 	// 处理文件上传
 	if err := r.ParseMultipartForm(32 << 20); err != nil { // 限制最大上传文件大小为10MB
+	if err := r.ParseMultipartForm(32 << 20); err != nil { // 限制最大上传文件大小为10MB
 		http.Error(w, "File too large.", http.StatusBadRequest)
 		return
 	}
@@ -618,6 +622,7 @@
 
 func isTextFile(fileName string) bool {
 	// 这里我们仅检查几种常见的文本文件扩展名
+	textExtensions := []string{".txt", ".md", ".csv", ".json", ".xml", ".html", ".js", ".css", ".py", ".java", ".c", ".cpp", ".sh", ".json", ".go", ".r", ".rs"}
 	textExtensions := []string{".txt", ".md", ".csv", ".json", ".xml", ".html", ".js", ".css", ".py", ".java", ".c", ".cpp", ".sh", ".json", ".go", ".r", ".rs"}
 	for _, ext := range textExtensions {
 		if strings.HasSuffix(strings.ToLower(fileName), ext) {
@@ -1391,1330 +1396,4 @@
 		// 重定向回当前路径
 		http.Redirect(w, r, "/files?path="+url.QueryEscape(currentPath), http.StatusFound)
 	}
-}
-=======
-package server
-
-import (
-	"context"
-	"embed"
-	"encoding/hex"
-	"flag"
-	"fmt"
-	"html/template"
-	"io"
-	"log"
-	"math/rand"
-	"mime"
-	"net"
-	"net/http"
-	"net/url"
-	"os"
-	"path/filepath"
-	"sort"
-	"strconv"
-	"strings"
-	"time"
-
-	"github.com/gorilla/websocket"
-)
-
-var (
-	uploadDir      string
-	sharedFiles    = make(map[string]string)
-	users          map[string]string         // 用户名:密码映射，生产环境中应使用加密密码
-	sessions       = make(map[string]string) // 会话ID和用户名的映射
-	downloadCounts = make(map[string]int)    //统计下载次数
-)
-
-var upgrader = websocket.Upgrader{
-	CheckOrigin: func(r *http.Request) bool {
-		return true
-	},
-}
-
-func getLocalIP() string {
-	conn, err := net.Dial("udp", "8.8.8.8:80")
-	if err != nil {
-		return "0.0.0.0"
-	}
-	defer conn.Close()
-
-	localAddr := conn.LocalAddr().(*net.UDPAddr)
-	return localAddr.IP.String()
-}
-
-var srv *http.Server
-
-func StartServer(uploadDirPath, username, password, port, domain string) error {
-	//解析命令行参数
-	flag.Parse()
-
-	// 如果没有提供-upload-dir参数，使用当前工作目录
-	if uploadDirPath == "" {
-		var err error
-		uploadDir, err = os.Getwd() // 获取当前工作目录
-		if err != nil {
-			log.Fatalf("Error getting current directory: %v", err)
-		}
-	} else {
-		uploadDir = uploadDirPath // 将命令行参数赋给全局变量uploadDir
-	}
-	// 使用命令行参数或默认值设置用户名和密码
-	users = map[string]string{username: password}
-
-	// 在程序启动时创建自定义上传目录
-	err := os.MkdirAll(uploadDir, os.ModePerm)
-	if err != nil {
-		log.Fatalf("Error creating upload directory: %v", err)
-	}
-	mux := http.NewServeMux()
-	mux.HandleFunc("/", ensureLoggedIn(indexHandler))
-	mux.HandleFunc("/upload", ensureLoggedIn(uploadHandler))
-	mux.HandleFunc("/files", ensureLoggedIn(filesHandler))
-	mux.HandleFunc("/shared/", sharedDownloadHandler)      // 新增共享文件下载处理函数
-	mux.HandleFunc("/shared-folder/", sharedFolderHandler) // 文件夹分享
-	mux.HandleFunc("/download", ensureLoggedIn(downloadHandler))
-	mux.HandleFunc("/download-share", downloadshareHandler)
-	mux.HandleFunc("/share", ensureLoggedIn(shareHandler))
-	mux.HandleFunc("/login", loginFormHandler)
-	mux.HandleFunc("/login-submit", loginHandler)
-	mux.HandleFunc("/logout", logoutHandler)
-	mux.HandleFunc("/new-folder", ensureLoggedIn(newFolderHandler))
-	mux.HandleFunc("/rename", ensureLoggedIn(renameHandler))
-	mux.HandleFunc("/move", ensureLoggedIn(moveHandler))
-	mux.HandleFunc("/new-text-file", ensureLoggedIn(newTextFileHandler))
-	mux.Handle("/statics/", static_ensureLoggedIn(http.StripPrefix("/statics/", http.FileServer(http.Dir(uploadDir)))))
-	mux.Handle("/static/", http.StripPrefix("/static/", http.FileServer(http.Dir("static"))))
-	mux.HandleFunc("/save", func(w http.ResponseWriter, r *http.Request) {
-		// 从POST请求中获取文件路径和内容
-		filePath := r.FormValue("file")
-		content := r.FormValue("content")
-		// 解码文件路径
-		decodedFilePath, err := url.QueryUnescape(filePath)
-		if err != nil {
-			http.Error(w, "Unable to decode file path", http.StatusBadRequest)
-			return
-		}
-		// 将内容写入文件
-		fullPath := filepath.Join(uploadDir, decodedFilePath)
-		err = os.WriteFile(fullPath, []byte(content), 0644)
-		if err != nil {
-			http.Error(w, "Unable to save the file", http.StatusInternalServerError)
-			return
-		}
-	})
-
-	mux.HandleFunc("/delete", deleteHandler)
-
-	if port == "" {
-		port = "2333"
-	}
-	localIP := getLocalIP()
-	// 判断是否提供了绑定域名
-	listenAddress := "0.0.0.0:" + port // 默认监听地址
-	priAddress := localIP + ":" + port
-	if domain != "" {
-		listenAddress = domain // 使用提供的域名和端口
-	}
-	srv = &http.Server{
-		Addr:         listenAddress,        // or domain:port based on earlier logic
-		Handler:      mux,                  // Use the ServeMux we created
-		ReadTimeout:  365 * 24 * time.Hour, // 设置为一年
-		WriteTimeout: 365 * 24 * time.Hour,
-	}
-	go func() {
-		if err := srv.ListenAndServe(); err != nil && err != http.ErrServerClosed {
-			log.Printf("Error starting server: %v", err)
-		}
-	}()
-	fmt.Printf("Server folder on %s\n", uploadDir)
-	fmt.Printf("Server started on %s\n", listenAddress)
-	fmt.Printf("Server started on ipnet %s\n", priAddress)
-	return nil
-}
-
-func StopServer() {
-	if srv != nil {
-		ctx, cancel := context.WithTimeout(context.Background(), 5*time.Second)
-		defer cancel()
-		if err := srv.Shutdown(ctx); err != nil {
-			log.Printf("Error shutting down server: %v", err)
-		} else {
-			log.Println("Server has been gracefully stopped")
-		}
-		srv = nil // Set srv to nil to indicate it's stopped
-	}
-}
-
-func ensureLoggedIn(next http.HandlerFunc) http.HandlerFunc {
-	return func(w http.ResponseWriter, r *http.Request) {
-		if !isLoggedIn(r) {
-			http.Redirect(w, r, "/login", http.StatusFound)
-			return
-		}
-		next.ServeHTTP(w, r)
-	}
-}
-
-func static_ensureLoggedIn(h http.Handler) http.Handler {
-	return http.HandlerFunc(func(w http.ResponseWriter, r *http.Request) {
-		if !isLoggedIn(r) {
-			http.Redirect(w, r, "/login", http.StatusFound)
-			return
-		}
-		h.ServeHTTP(w, r)
-	})
-}
-
-func isLoggedIn(r *http.Request) bool {
-	sessionCookie, err := r.Cookie("session_token")
-	if err != nil {
-		return false
-	}
-	username, exists := sessions[sessionCookie.Value]
-	return exists && username != ""
-}
-
-func indexHandler(w http.ResponseWriter, r *http.Request) {
-	// 主页面的内容，例如上传表单
-	w.Header().Set("Server", "pango")
-	filesHandler(w, r)
-	//http.Redirect(w, r, "/files?path="+url.QueryEscape(uploadDir), http.StatusFound)
-}
-
-//go:embed static/images/backup-background.jpg
-var backupBackgroundImage embed.FS
-
-func loginFormHandler(w http.ResponseWriter, r *http.Request) {
-	if isLoggedIn(r) {
-		http.Redirect(w, r, "/", http.StatusFound)
-		return
-	}
-	// 获取本地图片文件的URL
-	imageURL := "/static/images/backup-background.jpg"
-	tmpl := template.Must(template.New("login-form").Parse(`
-	<!DOCTYPE html>
-	<html>
-	<head>
-		<title>Login Page</title>
-		<style>
-			html {
-				height: 100%;
-			}
-			body {
-				min-height: 100%;
-				margin: 0;
-				padding: 0;
-				background-image: url('{{ .BackgroundImageURL }}?{{ .RandomValue }}');
-				background-size: cover;
-				background-position: center;
-				background-repeat: no-repeat;
-				font-family: Arial, sans-serif;
-				display: flex;
-				justify-content: center;
-				align-items: center;
-				flex-direction: column;
-			}
-	
-			.login-container {
-				width: 100%;
-				max-width: 400px;
-				margin: 100px auto;
-				padding: 20px;
-				background-color: rgba(0, 0, 0, 0.5);
-				border-radius: 5px;
-				box-shadow: 0 2px 5px rgba(0,0,0,0.2);
-			}
-	
-			h1 {
-				text-align: center;
-				color: white;
-			}
-	
-			form {
-				display: flex;
-				flex-direction: column;
-				gap: 10px;
-			}
-	
-			input[type="text"],
-			input[type="password"] {
-				padding: 10px;
-				border: 1px solid #ddd;
-				border-radius: 3px;
-				font-size: 16px;
-			}
-	
-			input[type="submit"] {
-				padding: 12px;
-				border: none;
-				border-radius: 3px;
-				background-color: rgba(0, 0, 0, 0.5);
-				color: white;
-				font-size: 16px;
-				cursor: pointer;
-			}
-	
-			input[type="submit"]:hover {
-				background-color: #4cae4c;
-			}
-		</style>
-	</head>
-	<body>
-		<div class="login-container">
-			<h1>Login</h1>
-			<form action="/login-submit" method="post">
-				<input type="text" name="username" placeholder="Username">
-				<input type="password" name="password" placeholder="Password">
-				<input type="submit" value="Login">
-			</form>
-		</div>
-	</body>
-	</html>
-    `))
-
-	randomValue := rand.Int63()
-	data := struct {
-		BackgroundImageURL string
-		RandomValue        int64
-	}{
-		BackgroundImageURL: imageURL,
-		RandomValue:        randomValue,
-	}
-
-	tmpl.Execute(w, data)
-
-}
-
-func loginHandler(w http.ResponseWriter, r *http.Request) {
-	if r.Method != http.MethodPost {
-		http.Error(w, "Only POST method is allowed", http.StatusMethodNotAllowed)
-		return
-	}
-
-	username := r.FormValue("username")
-	password := r.FormValue("password")
-
-	if checkCredentials(username, password) {
-		sessionToken := createSessionToken()
-		sessions[sessionToken] = username // 将会话ID与用户名关联
-		// 设置 cookie 的有效期为一月
-		expiration := time.Now().Add(30 * 24 * time.Hour)
-		// 设置cookie
-		http.SetCookie(w, &http.Cookie{
-			Name:    "session_token",
-			Value:   sessionToken,
-			Expires: expiration,
-		})
-
-		http.Redirect(w, r, "/", http.StatusFound)
-	} else {
-		http.Error(w, "Invalid credentials", http.StatusUnauthorized)
-	}
-}
-
-func logoutHandler(w http.ResponseWriter, r *http.Request) {
-	sessionCookie, err := r.Cookie("session_token")
-	if err != nil {
-		http.Redirect(w, r, "/login", http.StatusFound)
-		return
-	}
-
-	// 删除会话
-	delete(sessions, sessionCookie.Value)
-
-	// 删除cookie
-	http.SetCookie(w, &http.Cookie{
-		Name:    "session_token",
-		Value:   "",
-		Expires: time.Now().Add(-1 * time.Hour),
-	})
-
-	http.Redirect(w, r, "/login", http.StatusFound)
-}
-
-// checkCredentials 检查提供的用户名和密码是否匹配
-func checkCredentials(username, password string) bool {
-	pass, exists := users[username]
-	return exists && pass == password
-}
-
-func createSessionToken() string {
-	b := make([]byte, 16)
-	rand.Read(b)
-	return hex.EncodeToString(b)
-}
-
-func newFolderHandler(w http.ResponseWriter, r *http.Request) {
-	currentPath := r.URL.Query().Get("path") // 获取当前路径
-
-	if r.Method == http.MethodPost {
-		folderName := r.FormValue("folder_name")
-		if folderName == "" {
-			http.Error(w, "Folder name cannot be empty", http.StatusBadRequest)
-			return
-		}
-
-		// 创建新的文件夹
-		fullPath := filepath.Join(uploadDir, currentPath, folderName)
-		err := os.Mkdir(fullPath, os.ModePerm)
-		if err != nil {
-			http.Error(w, "Failed to create folder: "+err.Error(), http.StatusInternalServerError)
-			return
-		}
-
-		// 重定向回当前路径
-		http.Redirect(w, r, "/files?path="+url.QueryEscape(filepath.Join(currentPath, folderName)), http.StatusFound)
-	} else {
-		// 显示创建新文件夹的表单
-		tmpl := template.Must(template.New("new-folder-form").Parse(`
-            <h1>Create New Folder</h1>
-            <form action="/new-folder?path={{.}}" method="post">
-                <input type="text" name="folder_name" placeholder="Folder Name">
-                <input type="submit" value="Create">
-            </form>
-        `))
-		tmpl.Execute(w, currentPath) // 传递当前路径作为参数
-	}
-}
-
-func uploadHandler(w http.ResponseWriter, r *http.Request) {
-	if r.Method != http.MethodPost {
-		http.Error(w, "Only POST method is allowed", http.StatusMethodNotAllowed)
-		return
-	}
-
-	currentPath := r.URL.Query().Get("path")
-	fullPath := filepath.Join(uploadDir, currentPath)
-
-	err := os.MkdirAll(fullPath, os.ModePerm)
-	if err != nil {
-		http.Error(w, "Unable to create directory: "+err.Error(), http.StatusInternalServerError)
-		return
-	}
-
-	// 处理文件上传
-	if err := r.ParseMultipartForm(32 << 20); err != nil { // 限制最大上传文件大小为10MB
-		http.Error(w, "File too large.", http.StatusBadRequest)
-		return
-	}
-
-	// 处理多文件上传
-	files := r.MultipartForm.File["files"]
-	for _, fileHeader := range files {
-		file, err := fileHeader.Open()
-		if err != nil {
-			http.Error(w, "Unable to open the file: "+err.Error(), http.StatusInternalServerError)
-			return
-		}
-		defer file.Close()
-
-		filePath := filepath.Join(fullPath, filepath.Base(fileHeader.Filename))
-		dst, err := os.Create(filePath)
-		if err != nil {
-			http.Error(w, "Unable to create the file: "+err.Error(), http.StatusInternalServerError)
-			return
-		}
-		defer dst.Close()
-
-		if _, err := io.Copy(dst, file); err != nil {
-			http.Error(w, "Unable to save the file: "+err.Error(), http.StatusInternalServerError)
-			return
-		}
-	}
-
-	// 处理文件夹上传
-	folders := r.MultipartForm.File["folder"]
-	for _, folderHeader := range folders {
-		// Open the file header to get the file part.
-		file, err := folderHeader.Open()
-		if err != nil {
-			http.Error(w, "Unable to open the file: "+err.Error(), http.StatusInternalServerError)
-			return
-		}
-		defer file.Close()
-
-		// The folderHeader.Filename will contain the relative path of the file
-		// including any subdirectories within the uploaded folder. We need to
-		// create these subdirectories within the server's file system.
-		relativePath := filepath.ToSlash(folderHeader.Filename) // Ensure we have forward slashes
-		filePath := filepath.Join(fullPath, relativePath)
-
-		// Create any necessary directories for the file path
-		if err := os.MkdirAll(filepath.Dir(filePath), os.ModePerm); err != nil {
-			http.Error(w, "Unable to create directory for file: "+err.Error(), http.StatusInternalServerError)
-			return
-		}
-
-		// Create the destination file on the server
-		dst, err := os.Create(filePath)
-		if err != nil {
-			http.Error(w, "Unable to create the file: "+err.Error(), http.StatusInternalServerError)
-			return
-		}
-		defer dst.Close()
-
-		// Copy the uploaded file to the destination file
-		if _, err := io.Copy(dst, file); err != nil {
-			http.Error(w, "Unable to save the file: "+err.Error(), http.StatusInternalServerError)
-			return
-		}
-	}
-	http.Redirect(w, r, "/files?path="+url.QueryEscape(currentPath), http.StatusFound)
-	//fmt.Fprintf(w, "File uploaded successfully: %s", fullPath)
-}
-
-func downloadHandler(w http.ResponseWriter, r *http.Request) {
-	fileName := r.URL.Query().Get("file")
-	if fileName == "" {
-		http.Error(w, "No file name specified", http.StatusBadRequest)
-		return
-	}
-	fullPath := filepath.Join(uploadDir, fileName)
-
-	// Open the file for reading
-	file, err := os.Open(fullPath)
-	if err != nil {
-		http.Error(w, "File not found", http.StatusNotFound)
-		return
-	}
-	defer file.Close()
-
-	// Get the file size
-	info, err := file.Stat()
-	if err != nil {
-		http.Error(w, "File not found", http.StatusNotFound)
-		return
-	}
-
-	// Set the Content-Type header to the appropriate value
-	contentType := mime.TypeByExtension(filepath.Ext(fileName))
-	if contentType == "" {
-		contentType = "application/octet-stream"
-	}
-	w.Header().Set("Content-Type", contentType)
-
-	// Set the Content-Disposition header to specify the file name
-	w.Header().Set("Content-Disposition", "attachment; filename="+filepath.Base(fileName))
-
-	// Increase the download count for the file
-	downloadCounts[fileName]++
-
-	// Send the file
-	http.ServeContent(w, r, fileName, info.ModTime(), file)
-}
-
-func downloadshareHandler(w http.ResponseWriter, r *http.Request) {
-	fileName := r.URL.Query().Get("file")
-	if fileName == "" {
-		http.Error(w, "No file name specified", http.StatusBadRequest)
-		return
-	}
-	fullPath := filepath.Join(uploadDir, fileName)
-
-	// Open the file for reading
-	file, err := os.Open(fullPath)
-	if err != nil {
-		http.Error(w, "File not found", http.StatusNotFound)
-		return
-	}
-	defer file.Close()
-
-	// Get the file size
-	info, err := file.Stat()
-	if err != nil {
-		http.Error(w, "File not found", http.StatusNotFound)
-		return
-	}
-
-	// Set the Content-Type header to the appropriate value
-	contentType := mime.TypeByExtension(filepath.Ext(fileName))
-	if contentType == "" {
-		contentType = "application/octet-stream"
-	}
-	w.Header().Set("Content-Type", contentType)
-
-	// Set the Content-Disposition header to specify the file name
-	w.Header().Set("Content-Disposition", "attachment; filename="+filepath.Base(fileName))
-
-	// Increase the download count for the file
-	downloadCounts[fileName]++
-
-	// Send the file
-	http.ServeContent(w, r, fileName, info.ModTime(), file)
-}
-
-func sharedDownloadHandler(w http.ResponseWriter, r *http.Request) {
-	shareID := r.URL.Path[len("/shared/"):]
-	if shareID == "" {
-		http.Error(w, "Invalid share ID", http.StatusBadRequest)
-		return
-	}
-
-	fileName, ok := sharedFiles[shareID]
-	if !ok {
-		http.Error(w, "Invalid share ID", http.StatusBadRequest)
-		return
-	}
-
-	filePath := filepath.Join(uploadDir, fileName)
-	info, err := os.Stat(filePath)
-	if err != nil {
-		http.Error(w, "File or directory not found", http.StatusNotFound)
-		return
-	}
-
-	if info.IsDir() {
-		// 如果是文件夹，重定向到共享文件夹处理函数
-		http.Redirect(w, r, "/shared-folder/"+shareID, http.StatusFound)
-	} else {
-		// 如果是文件，提供文件下载
-		serveFile(w, fileName)
-	}
-}
-
-func serveFile(w http.ResponseWriter, fileName string) {
-	filePath := filepath.Join(uploadDir, fileName)
-	file, err := os.Open(filePath)
-	if err != nil {
-		http.Error(w, "File not found: "+err.Error(), http.StatusNotFound)
-		return
-	}
-	defer file.Close()
-
-	w.Header().Set("Content-Disposition", "attachment; filename="+fileName)
-	w.Header().Set("Content-Type", "application/octet-stream")
-
-	io.Copy(w, file)
-}
-
-func shareHandler(w http.ResponseWriter, r *http.Request) {
-	fileName := r.URL.Query().Get("file")
-	if fileName == "" {
-		http.Error(w, "No file name specified", http.StatusBadRequest)
-		return
-	}
-
-	filePath := filepath.Join(uploadDir, fileName)
-	info, err := os.Stat(filePath)
-	if err != nil {
-		http.Error(w, "File or directory not found", http.StatusNotFound)
-		return
-	}
-
-	shareID := generateShareID()
-	sharedFiles[shareID] = fileName
-
-	var shareURL string
-	if info.IsDir() {
-		// 如果是文件夹，生成指向共享文件夹处理函数的链接
-		shareURL = fmt.Sprintf("http://%s/shared-folder/%s", r.Host, shareID)
-	} else {
-		// 如果是文件，生成指向共享文件下载处理函数的链接
-		shareURL = fmt.Sprintf("http://%s/shared/%s", r.Host, shareID)
-	}
-
-	fmt.Fprintf(w, "Shared successfully. Access at \n%s ", shareURL)
-}
-
-func isMediaFile(fileName string) bool {
-	// 这里我们仅检查几种常见的媒体文件扩展名
-	mediaExtensions := []string{".mp4", ".mp3", ".avi", ".wav", ".mov", ".ts", ".m4a", ".amr", ".flac", ".aac", ".mkv"}
-	for _, ext := range mediaExtensions {
-		if strings.HasSuffix(strings.ToLower(fileName), ext) {
-			return true
-		}
-	}
-	return false
-}
-
-func isJPEGFile(fileName string) bool {
-	// 这里我们仅检查几种常见的图片文件扩展名
-	jpgExtensions := []string{".jpg", ".png", ".jpeg", ".tif", ".gif", ".ico", ".bmp"}
-	for _, ext := range jpgExtensions {
-		if strings.HasSuffix(strings.ToLower(fileName), ext) {
-			return true
-		}
-	}
-	return false
-}
-
-func isTextFile(fileName string) bool {
-	// 这里我们仅检查几种常见的文本文件扩展名
-	textExtensions := []string{".txt", ".md", ".csv", ".json", ".xml", ".html", ".js", ".css", ".py", ".java", ".c", ".cpp", ".sh", ".json", ".go", ".r", ".rs"}
-	for _, ext := range textExtensions {
-		if strings.HasSuffix(strings.ToLower(fileName), ext) {
-			return true
-		}
-	}
-	return false
-}
-
-func generateMediaPlayer(filePath string, id string) string {
-	// 确定是音频还是视频文件
-	if strings.HasSuffix(strings.ToLower(filePath), ".mp3") || strings.HasSuffix(strings.ToLower(filePath), ".wav") {
-		return fmt.Sprintf(`<button onclick="createAudioPlayer('%s', '%s')">Play</button><div id="%s"></div>`, url.QueryEscape(filePath), id, id)
-	} else {
-		return fmt.Sprintf(`<button onclick="createVideoPlayer('%s', '%s')">Play</button><div id="%s"></div>`, url.QueryEscape(filePath), id, id)
-	}
-}
-
-func generateImagePreview(filePath string, id string) string {
-	return fmt.Sprintf(`<button onclick="createImagePreview('%s', '%s')">Preview</button><div id="%s"></div>`, url.QueryEscape(filePath), id, id)
-}
-
-func generateTextPreview(filePath string, id string) string {
-	return fmt.Sprintf(`<button onclick="createTextPreview('%s', '%s')">Preview/Edit</button><div id="%s"></div>`, url.QueryEscape(filePath), id, id)
-}
-
-// sharedFilesHandler用于显示通过分享链接访问的文件夹和文件列表
-func sharedFilesHandler(w http.ResponseWriter, r *http.Request, sharedPath string) {
-	fullPath := filepath.Join(uploadDir, sharedPath)
-
-	files, err := os.ReadDir(fullPath)
-	if err != nil {
-		http.Error(w, "Unable to read the directory", http.StatusInternalServerError)
-		return
-	}
-
-	// Sort files: directories first, then by name
-	sort.Slice(files, func(i, j int) bool {
-		if files[i].IsDir() && !files[j].IsDir() {
-			return true
-		}
-		if !files[i].IsDir() && files[j].IsDir() {
-			return false
-		}
-		return files[i].Name() < files[j].Name()
-	})
-
-	fmt.Fprintf(w, "<h1>Shared Files in %s</h1>", sharedPath)
-	for i, file := range files {
-		fileName := file.Name()
-		filePath := filepath.Join(sharedPath, fileName)
-		relativeFilePath := filePath // 这是相对于uploads的路径
-
-		info, err := file.Info()
-		if err != nil {
-			http.Error(w, "Unable to get file info", http.StatusInternalServerError)
-			return
-		}
-		modTime := info.ModTime().Format("2006-01-02 15:04:05")
-		var fileSize string
-		if file.IsDir() {
-			fileSize = "N/A"
-			// 文件夹，提供链接到该文件夹
-			// 找到共享ID
-			shareID := findShareID(filePath)
-			fmt.Fprintf(w, "<p>[Folder] %s (Last modified: %s) - <a href='/shared-folder/%s'>Open</a></p>", fileName, modTime, shareID)
-			// fmt.Fprintf(w, "<p>[Folder] %s (Last modified: %s) - <a href='/shared-folder/%s'>Open</a></p>", fileName, modTime, url.QueryEscape(relativeFilePath))
-		} else {
-			fileSize = fmt.Sprintf("%.2f KB", float64(info.Size())/1024)
-			if isMediaFile(fileName) {
-				mediaPlayerButton := generateMediaPlayer(relativeFilePath, "player"+strconv.Itoa(i))
-				fmt.Fprintf(w, "<p>%s (size: %s) - (Last modified: %s) - <a href='/download-share?file=%s'>Download</a>%s</p>", fileName, fileSize, modTime, url.QueryEscape(relativeFilePath), mediaPlayerButton)
-			} else if isJPEGFile(fileName) {
-				imagePreviewButton := generateImagePreview(relativeFilePath, "preview"+strconv.Itoa(i))
-				fmt.Fprintf(w, "<p>%s (size: %s) - (Last modified: %s) - <a href='/download-share?file=%s'>Download</a>%s</p>", fileName, fileSize, modTime, url.QueryEscape(relativeFilePath), imagePreviewButton)
-			} else if isTextFile(fileName) {
-				textPreviewButton := generateTextPreview(relativeFilePath, "text"+strconv.Itoa(i))
-				fmt.Fprintf(w, "<p>%s (size: %s) - (Last modified: %s) - <a href='/download-share?file=%s'>Download</a>%s</p>", fileName, fileSize, modTime, url.QueryEscape(relativeFilePath), textPreviewButton)
-			} else {
-				fmt.Fprintf(w, "<p>%s (size: %s) - (Last modified: %s) - <a href='/download-share?file=%s'>Download</a>", fileName, fileSize, modTime, url.QueryEscape(relativeFilePath))
-			}
-			// 文件，提供下载链接
-			// fmt.Fprintf(w, "<p>%s (Last modified: %s) - <a href='/shared/%s'>Download</a></p>", fileName, modTime, url.QueryEscape(relativeFilePath))
-		}
-	}
-	fmt.Fprintf(w, `
-<script>
-function createAudioPlayer(filePath, id) {
-	var playerElement = document.getElementById(id);
-	if (playerElement.innerHTML !== '') {
-		// 如果已经创建了播放器，那么停止播放并隐藏
-		playerElement.innerHTML = '';
-	} else {
-		// 否则，创建新的播放器，但不自动加载媒体
-		playerElement.innerHTML = '<audio controls preload="auto" style="max-width: 80vw; max-height: 500px;"><source src="/download-share?file=' + filePath + '" type="audio/mpeg">Your browser does not support the audio element.</audio>';
-	}
-}
-	
-function createVideoPlayer(filePath, id) {
-	var playerElement = document.getElementById(id);
-	if (playerElement.innerHTML !== '') {
-		// 如果已经创建了播放器，那么停止播放并隐藏
-		playerElement.innerHTML = '';
-	} else {
-		// 否则，创建新的播放器，但不自动加载媒体
-		playerElement.innerHTML = '<video controls preload="auto" style="max-width: 80vw; max-height: 500px;"><source src="/download-share?file=' + filePath + '" type="video/mp4">Your browser does not support the video element.</video>';
-	}
-}
-	
-
-function createImagePreview(filePath, id) {
-    var previewElement = document.getElementById(id);
-    if (previewElement.innerHTML !== '') {
-        // 如果已经创建了预览，那么清除预览
-        previewElement.innerHTML = '';
-    } else {
-        // 否则，创建新的预览
-        // 添加了style属性，设定了最大宽度和最大高度，图片会自动缩放以适应这个尺寸，同时保持其原始的长宽比
-        previewElement.innerHTML = '<img src="/download-share?file=' + filePath + '" alt="Image preview" style="max-width: 500px; max-height: 500px;">';
-    }
-}
-
-function createTextPreview(filePath, id) {
-    var previewElement = document.getElementById(id);
-    if (previewElement.innerHTML !== '') {
-        // 如果已经创建了预览，那么清除预览
-        previewElement.innerHTML = '';
-    } else {
-        // 否则，发送请求获取文件内容
-        fetch('/download-share?file=' + filePath)
-            .then(response => response.text())
-            .then(data => {
-                // 创建一个textarea元素，用户可以在这个元素中预览内容
-                previewElement.innerHTML = '<textarea id="textarea' + id + '" style="width: 80vw; height: 500px;">' + data + '</textarea>';
-            });
-    }
-}
-
-</script>	
-`)
-	// 添加返回上一级文件夹的链接
-
-	if sharedPath != "" {
-		// 获取sharedPath的绝对路径
-		absoluteSharedPath, err := filepath.Abs(sharedPath)
-		if err != nil {
-			// 处理错误，例如显示错误信息或记录日志
-			return
-		}
-
-		// 确保sharedPath是在uploadDir目录下
-		if !strings.HasPrefix(absoluteSharedPath, uploadDir) {
-			// 如果不是，则可能需要处理这种情况，例如显示错误信息或者重定向到安全的地方
-			return
-		}
-
-		// 获取sharedPath的父目录
-		parentPath := filepath.Dir(sharedPath)
-		if parentPath == "." || parentPath == "/" {
-			parentPath = ""
-		} else {
-			// 确保父路径是相对于uploadDir的相对路径
-			parentPath = filepath.ToSlash(parentPath)
-		}
-
-		// 使用父目录的共享ID
-		parentShareID, found := findShareIDByPath(parentPath)
-		if found {
-			// 确保父共享ID对应的路径是sharedPath的直接父路径
-			parentSharedPath, _ := findPathByShareID(parentShareID)
-			if filepath.Dir(absoluteSharedPath) == filepath.Clean(parentSharedPath) {
-				fmt.Fprintf(w, "<a href='/shared-folder/%s'>Back</a><br>", parentShareID)
-			} else {
-				// 如果父共享ID对应的不是直接父路径，则不显示返回链接
-				// 可以选择不做任何操作，或者提供其他导航选项
-			}
-		} else {
-			// 如果找不到父目录的共享ID，可能需要处理这种情况
-			// 比如显示错误信息或者提供返回到根目录的链接
-		}
-	}
-
-}
-
-// findShareID 通过文件路径查找共享ID
-func findShareID(filePath string) string {
-	for id, path := range sharedFiles {
-		if path == filePath {
-			return id
-		}
-	}
-	// 如果没有找到，生成新的共享ID
-	shareID := generateShareID()
-	sharedFiles[shareID] = filePath
-	return shareID
-}
-
-// sharedFolderHandler被修改为调用sharedFilesHandler函数
-func sharedFolderHandler(w http.ResponseWriter, r *http.Request) {
-	shareID := strings.TrimPrefix(r.URL.Path, "/shared-folder/")
-	if shareID == "" {
-		http.Error(w, "Invalid share ID", http.StatusBadRequest)
-		return
-	}
-
-	fileName, ok := sharedFiles[shareID]
-	if !ok {
-		http.Error(w, "Invalid share ID", http.StatusBadRequest)
-		return
-	}
-
-	// 调用sharedFilesHandler函数来显示文件列表，传递共享文件夹的路径
-	sharedFilesHandler(w, r, fileName)
-}
-
-func filesHandler(w http.ResponseWriter, r *http.Request) {
-	// 从URL查询参数中获取当前文件夹路径
-
-	currentPath := r.URL.Query().Get("path")
-	// 检查路径是否包含连续的 `.`
-	if strings.Contains(currentPath, "..") {
-		http.Error(w, "Access denied", http.StatusForbidden)
-		return
-	}
-	fullPath := filepath.Join(uploadDir, currentPath)
-	// 添加上传文件和创建新文件夹的表单
-	fmt.Fprintf(w, `
-<!DOCTYPE html>
-<html lang="en">
-<head>
-	<link rel="stylesheet" href="/static/bootstrap/css/bootstrap.min.css">
-    <meta charset="UTF-8">
-    <meta name="viewport" content="width=device-width, initial-scale=1.0">
-    <title>Pango</title>
-</head>
-<body>
-    <div class="container">
-        <h2 class="mt-16">Upload Files</h2>
-        <form action="/upload?path=%s" method="post" enctype="multipart/form-data" class="mb-auto">
-			<div class="custom-file">
-				<input type="file" class="custom-file-input" name="files" multiple>
-				<label class="custom-file-label" for="customFile">Choose files</label>
-			</div>
-			<button type="submit" class="btn btn-primary mt-2">Upload Files</button>
-    	</form>
-
-        <h2>Upload Folder</h2>
-        <form action="/upload?path=%s" method="post" enctype="multipart/form-data" class="mb-3">
-            <div class="custom-file">
-                <input type="file" class="custom-file-input" name="folder" webkitdirectory directory multiple>
-                <label class="custom-file-label" for="customFile">Choose folder</label>
-            </div>
-            <button type="submit" class="btn btn-primary mt-2">Upload Folder</button>
-        </form>
-
-        <h2>Create New Folder</h2>
-        <form action="/new-folder?path=%s" method="post" class="mb-3">
-            <input type="text" name="folder_name" class="form-control" placeholder="Folder Name">
-            <button type="submit" class="btn btn-success mt-2">Create Folder</button>
-        </form>
-
-		<h2>Create New Text File</h2>
-			<form action="/new-text-file?path=%s" method="post" class="mb-3">
-				<input type="text" name="file_name" class="form-control" placeholder="File Name">
-				<button type="submit" class="btn btn-success mt-2">Create Text File</button>
-		</form>
-
-    </div>
-</body>
-</html>
-`, url.QueryEscape(currentPath), url.QueryEscape(currentPath), url.QueryEscape(currentPath), url.QueryEscape(currentPath))
-
-	files, err := os.ReadDir(fullPath)
-	if err != nil {
-		http.Error(w, "Unable to read the directory", http.StatusInternalServerError)
-		return
-	}
-
-	// Sort files: directories first, then by name
-	sort.Slice(files, func(i, j int) bool {
-		if files[i].IsDir() && !files[j].IsDir() {
-			return true
-		}
-		if !files[i].IsDir() && files[j].IsDir() {
-			return false
-		}
-		return files[i].Name() < files[j].Name()
-	})
-
-	fmt.Fprintf(w, "<h1>Files in %s</h1>", currentPath)
-	for i, file := range files {
-		fileName := file.Name()
-		filePath := filepath.Join(currentPath, fileName)
-		relativeFilePath := filePath // 这是相对于uploads的路径
-		// 为删除操作生成URL路径
-		deletePath := url.QueryEscape(relativeFilePath)
-
-		// Get the last modification time
-
-		info, err := file.Info()
-		if err != nil {
-			http.Error(w, "Unable to get file info", http.StatusInternalServerError)
-			return
-		}
-		modTime := info.ModTime().Format("2006-01-02 15:04:05")
-		var fileSize string
-		if file.IsDir() {
-			fileSize = "N/A"
-			shareID, shared := findShareIDByPath(relativeFilePath)
-			shareLink := ""
-			if shared {
-				shareLink = fmt.Sprintf(" - <a href='http://%s/shared/%s'>Shared Link</a>", r.Host, shareID)
-			}
-			fmt.Fprintf(w, "<p>[Folder] %s (Last modified: %s) - <a href='/files?path=%s'>Open</a> - <a href='/share?file=%s'>Share Folder</a>%s - <a href='#' onclick=\"confirmDelete('%s')\">Delete</a> - <a href='#' onclick=\"promptRename('%s')\">Rename</a></p> - <form action='/move' method='post'><input type='hidden' name='source' value='%s'><input type='text' name='target' placeholder='Enter target path'><input type='submit' value='Move'></form>", fileName, modTime, url.QueryEscape(relativeFilePath), url.QueryEscape(relativeFilePath), shareLink, deletePath, url.QueryEscape(relativeFilePath), url.QueryEscape(relativeFilePath))
-
-			// 文件夹，提供链接到该文件夹，并添加删除链接
-			// fmt.Fprintf(w, "<p>[Folder] %s (Last modified: %s) - <a href='/files?path=%s'>Open</a> - <a href='/share?file=%s'>Share Folder</a> - <a href='#' onclick=\"confirmDelete('%s')\">Delete</a></p>", fileName, modTime, url.QueryEscape(relativeFilePath), url.QueryEscape(relativeFilePath), deletePath)
-
-			//fmt.Fprintf(w, "<p>[Folder] %s (Last modified: %s) - <a href='/files?path=%s'>Open</a> - <a href='#' onclick=\"confirmDelete('%s')\">Delete</a></p>", fileName, modTime, url.QueryEscape(relativeFilePath), deletePath)
-		} else {
-			directLink := generateDirectLink(filePath, r.Host) // 为文件生成直链
-			fileSize = fmt.Sprintf("%.2f KB", float64(info.Size())/1024)
-			//统计下载次数
-			downloadCount := downloadCounts[relativeFilePath]
-			filePath := filepath.Join(currentPath, fileName)
-			// 文件，提供下载和分享链接，并添加删除链接
-			shareID, shared := findShareIDByPath(filePath)
-			// fmt.Println(shareID)
-			// fmt.Println(shared)
-			shareLink := ""
-			if shared {
-				shareLink = fmt.Sprintf(" - <a href='http://%s/shared/%s'>Shared Link</a>", r.Host, shareID)
-			}
-			if isMediaFile(fileName) {
-				mediaPlayerButton := generateMediaPlayer(relativeFilePath, "player"+strconv.Itoa(i))
-				fmt.Fprintf(w, "<p>%s (size: %s) - (Last modified: %s) - <a href='/download?file=%s'>Download</a> - (Download count: %d) - <a href='/share?file=%s'>Share</a>%s - <a href='#' onclick=\"confirmDelete('%s')\">Delete - <a href='#' onclick=\"promptRename('%s')\">Rename</a> - <form action='/move' method='post'><input type='hidden' name='source' value='%s'><input type='text' name='target' placeholder='Enter target path'><input type='submit' value='Move'></form> - </a> - <a href='%s'>Direct Link</a> - %s</p>", fileName, fileSize, modTime, url.QueryEscape(relativeFilePath), downloadCount, url.QueryEscape(relativeFilePath), shareLink, deletePath, url.QueryEscape(relativeFilePath), url.QueryEscape(relativeFilePath), directLink, mediaPlayerButton)
-			} else if isJPEGFile(fileName) {
-				imagePreviewButton := generateImagePreview(relativeFilePath, "preview"+strconv.Itoa(i))
-				fmt.Fprintf(w, "<p>%s (size: %s) - (Last modified: %s) - <a href='/download?file=%s'>Download</a> - (Download count: %d) - <a href='/share?file=%s'>Share</a>%s - <a href='#' onclick=\"confirmDelete('%s')\">Delete - <a href='#' onclick=\"promptRename('%s')\">Rename</a> - <form action='/move' method='post'><input type='hidden' name='source' value='%s'><input type='text' name='target' placeholder='Enter target path'><input type='submit' value='Move'></form> - </a> - <a href='%s'>Direct Link</a> - %s</p>", fileName, fileSize, modTime, url.QueryEscape(relativeFilePath), downloadCount, url.QueryEscape(relativeFilePath), shareLink, deletePath, url.QueryEscape(relativeFilePath), url.QueryEscape(relativeFilePath), directLink, imagePreviewButton)
-			} else if isTextFile(fileName) {
-				textPreviewButton := generateTextPreview(relativeFilePath, "text"+strconv.Itoa(i))
-				fmt.Fprintf(w, "<p>%s (size: %s) - (Last modified: %s) - <a href='/download?file=%s'>Download</a> - (Download count: %d) - <a href='/share?file=%s'>Share</a>%s - <a href='#' onclick=\"confirmDelete('%s')\">Delete</a> - <a href='#' onclick=\"promptRename('%s')\">Rename</a> - <form action='/move' method='post'><input type='hidden' name='source' value='%s'><input type='text' name='target' placeholder='Enter target path'><input type='submit' value='Move'></form> - <a href='%s'>Direct Link</a> - %s</p>", fileName, fileSize, modTime, url.QueryEscape(relativeFilePath), downloadCount, url.QueryEscape(relativeFilePath), shareLink, deletePath, url.QueryEscape(relativeFilePath), url.QueryEscape(relativeFilePath), directLink, textPreviewButton)
-			} else {
-				fmt.Fprintf(w, "<p>%s (size: %s) - (Last modified: %s) - <a href='/download?file=%s'>Download</a> - (Download count: %d) - <a href='/share?file=%s'>Share</a>%s - <a href='#' onclick=\"confirmDelete('%s')\">Delete - <a href='#' onclick=\"promptRename('%s')\">Rename</a> - <form action='/move' method='post'><input type='hidden' name='source' value='%s'><input type='text' name='target' placeholder='Enter target path'><input type='submit' value='Move'></form> - </a> - <a href='%s'>Direct Link</a> - </p>", fileName, fileSize, modTime, url.QueryEscape(relativeFilePath), downloadCount, url.QueryEscape(relativeFilePath), shareLink, deletePath, url.QueryEscape(relativeFilePath), url.QueryEscape(relativeFilePath), directLink)
-			}
-		}
-	}
-
-	fmt.Fprintf(w, `
-	<script>
-function confirmDelete(itemPath) {
-	if (confirm("Are you sure you want to delete this item?")) {
-		// 如果用户确认删除，则发送POST请求到/delete路由
-		var form = document.createElement('form');
-		form.method = 'POST';
-		form.action = '/delete';
-	
-		// 创建隐藏的输入元素，包含要删除的项的路径
-		var hiddenField = document.createElement('input');
-		hiddenField.type = 'hidden';
-		hiddenField.name = 'item';
-		hiddenField.value = itemPath;
-		form.appendChild(hiddenField);
-	
-		// 必须将表单添加到文档中才能提交
-		document.body.appendChild(form);
-		form.submit();
-	}
-}
-function createAudioPlayer(filePath, id) {
-    var playerElement = document.getElementById(id);
-    if (playerElement.innerHTML !== '') {
-        // 如果已经创建了播放器，那么停止播放并隐藏
-        playerElement.innerHTML = '';
-    } else {
-        // 否则，创建新的播放器
-        playerElement.innerHTML = '<audio controls preload="auto" style="max-width: 80vw; max-height: 500px;"><source src="/download?file=' + filePath + '" type="audio/mpeg">Your browser does not support the audio element.</audio>';
-    }
-}
-
-function createVideoPlayer(filePath, id) {
-    var playerElement = document.getElementById(id);
-    if (playerElement.innerHTML !== '') {
-        // 如果已经创建了播放器，那么停止播放并隐藏
-        playerElement.innerHTML = '';
-    } else {
-        // 否则，创建新的播放器
-        playerElement.innerHTML = '<video controls preload="auto" style="max-width: 80vw; max-height: 500px;"><source src="/download?file=' + filePath + '" type="video/mp4">Your browser does not support the video element.</video>';
-    }
-}
-
-function createImagePreview(filePath, id) {
-    var previewElement = document.getElementById(id);
-    if (previewElement.innerHTML !== '') {
-        // 如果已经创建了预览，那么清除预览
-        previewElement.innerHTML = '';
-    } else {
-        // 否则，创建新的预览
-        // 添加了style属性，设定了最大宽度和最大高度，图片会自动缩放以适应这个尺寸，同时保持其原始的长宽比
-        previewElement.innerHTML = '<img src="/download?file=' + filePath + '" alt="Image preview" style="max-width: 500px; max-height: 500px;">';
-    }
-}
-
-function createTextPreview(filePath, id) {
-    var previewElement = document.getElementById(id);
-    if (previewElement.innerHTML !== '') {
-        // 如果已经创建了预览，那么清除预览
-        previewElement.innerHTML = '';
-    } else {
-        // 否则，发送请求获取文件内容
-        fetch('/download?file=' + filePath + '&timestamp=' + Date.now())
-            .then(response => response.text())
-            .then(data => {
-                // 创建一个textarea元素，用户可以在这个元素中预览和编辑文件内容
-                // 增加了一个保存按钮
-                previewElement.innerHTML = '<textarea id="textarea' + id + '" style="width: 80vw; height: 500px;">' + data + '</textarea><button onclick="saveText(\'' + filePath + '\', \'' + id + '\')">Save</button>';
-				// 打印文件内容和路径到控制台
-				// console.log('文件路径：' + filePath);
-				// console.log('文件内容：' + data);
-				});
-    }
-}
-
-function saveText(filePath, id) {
-    var textarea = document.getElementById('textarea' + id);
-    var content = textarea.value;
-
-    // 创建一个新的FormData对象
-    var formData = new FormData();
-    formData.append('file', filePath);
-    formData.append('content', content);
-
-    // 发送POST请求到服务器
-    fetch('/save', {
-        method: 'POST',
-        body: formData
-    }).then(response => {
-        if (response.ok) {
-            alert('Save successful!');
-        } else {
-            alert('Save failed!');
-        }
-    });
-}
-
-function promptRename(currentPath) {
-    var newName = prompt("Enter new name:");
-    if (newName) {
-        var form = document.createElement('form');
-        form.method = 'POST';
-        form.action = '/rename';
-        
-        var currentPathInput = document.createElement('input');
-        currentPathInput.type = 'hidden';
-        currentPathInput.name = 'current_path';
-        currentPathInput.value = currentPath;
-        form.appendChild(currentPathInput);
-        
-        var newNameInput = document.createElement('input');
-        newNameInput.type = 'hidden';
-        newNameInput.name = 'new_name';
-        newNameInput.value = newName;
-        form.appendChild(newNameInput);
-        
-        document.body.appendChild(form);
-        form.submit();
-    }
-}
-
-</script>	
-`)
-
-	// 添加返回上一级文件夹的链接
-	if currentPath != "" {
-		parentPath := filepath.Dir(currentPath)
-		if parentPath == "." || parentPath == "/" {
-			parentPath = ""
-		}
-		fmt.Fprintf(w, "<a href='/files?path=%s'>Back</a><br>", url.QueryEscape(parentPath))
-	}
-}
-
-func deleteHandler(w http.ResponseWriter, r *http.Request) {
-	if r.Method != http.MethodPost {
-		http.Error(w, "Only POST method is allowed", http.StatusMethodNotAllowed)
-		return
-	}
-
-	// 从表单中获取要删除的文件或文件夹的路径
-	r.ParseForm()                       // 解析表单数据
-	itemToDelete := r.FormValue("item") // 使用FormValue而不是URL.Query().Get
-	if itemToDelete == "" {
-		http.Error(w, "Item to delete is not specified", http.StatusBadRequest)
-		return
-	}
-
-	// 对URL编码后的路径进行解码
-	decodedPath, err := url.QueryUnescape(itemToDelete)
-	if err != nil {
-		http.Error(w, "Failed to decode item path", http.StatusBadRequest)
-		return
-	}
-
-	// 完整的文件或文件夹路径
-	fullPath := filepath.Join(uploadDir, decodedPath)
-
-	// fmt.Println("Attempting to delete:", decodedPath)
-	// fmt.Println("Full path:", fullPath)
-
-	// 检查文件或文件夹是否存在
-	if _, err := os.Stat(fullPath); os.IsNotExist(err) {
-		http.Error(w, "Item does not exist", http.StatusNotFound)
-		return
-	}
-
-	// 删除文件或文件夹
-	err = os.RemoveAll(fullPath)
-	if err != nil {
-		http.Error(w, "Failed to delete item", http.StatusInternalServerError)
-		return
-	}
-
-	// 删除成功后重定向回文件列表
-	http.Redirect(w, r, "/files?path="+url.QueryEscape(filepath.Dir(decodedPath)), http.StatusFound)
-}
-
-/*
-	func findShareIDByFileName(fileName string) (string, bool) {
-		for id, name := range sharedFiles {
-			if name == fileName {
-				return id, true
-			}
-		}
-		return "", false
-	}
-*/
-func findShareIDByPath(filePath string) (string, bool) {
-	for id, path := range sharedFiles {
-		if path == filePath {
-			return id, true
-		}
-	}
-	return "", false
-}
-
-func findPathByShareID(shareID string) (string, bool) {
-	for id, path := range sharedFiles {
-		if id == shareID {
-			return path, true
-		}
-	}
-	return "", false
-}
-
-func generateShareID() string {
-	letters := []rune("abcdefghijklmnopqrstuvwxyzABCDEFGHIJKLMNOPQRSTUVWXYZ0123456789")
-	b := make([]rune, 10)
-	for i := range b {
-		b[i] = letters[rand.Intn(len(letters))]
-	}
-	return string(b)
-}
-
-// 重命名函数
-func renameHandler(w http.ResponseWriter, r *http.Request) {
-	if r.Method != http.MethodPost {
-		http.Error(w, "Only POST method is allowed", http.StatusMethodNotAllowed)
-		return
-	}
-
-	// 解析表单以获取当前项的路径和新名称
-	r.ParseForm()
-	currentPath := r.FormValue("current_path")
-	newName := r.FormValue("new_name")
-
-	// 检查参数是否有效
-	if currentPath == "" || newName == "" {
-		http.Error(w, "Missing parameters", http.StatusBadRequest)
-		return
-	}
-
-	decodedPath, err1 := url.QueryUnescape(currentPath)
-	if err1 != nil {
-		fmt.Println("Error decoding path:", err1)
-		return
-	}
-
-	fullPath := filepath.Join(uploadDir, decodedPath)
-	newPath := filepath.Join(uploadDir, filepath.Dir(decodedPath), newName)
-	err := os.Rename(fullPath, newPath)
-	// 计算完整的当前路径和目标路径
-	// fullPath := filepath.Join(uploadDir, currentPath)
-	// newPath := filepath.Join(uploadDir, filepath.Dir(currentPath), newName)
-
-	// 重命名文件或文件夹
-
-	// fmt.Println("Full path:", fullPath)
-	// fmt.Println("Full path:", newPath)
-	if err != nil {
-		http.Error(w, "Failed to rename item", http.StatusInternalServerError)
-		return
-	}
-
-	// 重命名成功后重定向回文件列表
-	http.Redirect(w, r, "/files?path="+filepath.Dir(decodedPath), http.StatusFound)
-}
-
-// 文件移动函数
-func moveHandler(w http.ResponseWriter, r *http.Request) {
-	if r.Method != http.MethodPost {
-		http.Error(w, "Only POST method is allowed", http.StatusMethodNotAllowed)
-		return
-	}
-
-	// 从表单中获取源路径和目标路径
-	sourcePath := r.FormValue("source")
-	targetPath := r.FormValue("target")
-
-	// 对源路径和目标路径进行URL解码
-	decodedSourcePath, err := url.QueryUnescape(sourcePath)
-	if err != nil {
-		http.Error(w, "Failed to decode source path", http.StatusBadRequest)
-		return
-	}
-
-	decodedTargetPath, err := url.QueryUnescape(targetPath)
-	if err != nil {
-		http.Error(w, "Failed to decode target path", http.StatusBadRequest)
-		return
-	}
-
-	// 完整的源路径和目标路径
-	fullSourcePath := filepath.Join(uploadDir, decodedSourcePath)
-	fullTargetPath := filepath.Join(uploadDir, decodedTargetPath, filepath.Base(decodedSourcePath))
-
-	// 执行移动操作
-	err = os.Rename(fullSourcePath, fullTargetPath)
-	if err != nil {
-		http.Error(w, "Failed to move item", http.StatusInternalServerError)
-		return
-	}
-
-	// 移动成功后，重定向回文件列表页面
-	http.Redirect(w, r, "/files?path="+url.QueryEscape(filepath.Dir(decodedTargetPath)), http.StatusFound)
-}
-
-// 直链
-func generateDirectLink(filePath string, host string) string {
-	directLink := fmt.Sprintf("http://%s/statics/%s", host, filePath)
-	return directLink
-}
-
-// 创建新文件
-func newTextFileHandler(w http.ResponseWriter, r *http.Request) {
-	currentPath := r.URL.Query().Get("path") // 获取当前路径
-
-	if r.Method == http.MethodPost {
-		fileName := r.FormValue("file_name")
-		if fileName == "" {
-			http.Error(w, "File name cannot be empty", http.StatusBadRequest)
-			return
-		}
-
-		// 创建新的文本文件
-		fullPath := filepath.Join(uploadDir, currentPath, fileName)
-		err := os.WriteFile(fullPath, []byte(""), 0644)
-		if err != nil {
-			http.Error(w, "Failed to create text file: "+err.Error(), http.StatusInternalServerError)
-			return
-		}
-
-		// 重定向回当前路径
-		http.Redirect(w, r, "/files?path="+url.QueryEscape(currentPath), http.StatusFound)
-	}
-}
->>>>>>> fbee382a
+}